<<<<<<< HEAD
opsiconfd (4.0.7.6-1) experimental; urgency=medium

  * Added support to configure the ciphers accepted by the opsiconfd when
    creating an secured connection (https).

 -- Niko Wenselowski <n.wenselowski@uib.de>  Wed, 11 Jan 2017 14:53:01 +0100

opsiconfd (4.0.7.5.3-2) stable; urgency=medium

  * opsiconfd.spec: deactivated removing su line from logrotate on SLES11SP4

 -- Mathias Radtke <m.radtke@uib.de>  Thu, 08 Dec 2016 10:36:22 +0100

opsiconfd (4.0.7.5.3-1) stable; urgency=medium

  * opsiconfd.spec: added detection of SLES12SP2 & OpenSUSE Leap42.2 

 -- Mathias Radtke <m.radtke@uib.de>  Tue, 06 Dec 2016 15:28:13 +0100

opsiconfd (4.0.7.5.2-1) stable; urgency=medium

  * Restore the ordering of the statement to avoid problems with signed
    configed.

 -- Niko Wenselowski <n.wenselowski@uib.de>  Wed, 05 Oct 2016 11:11:00 +0200

opsiconfd (4.0.7.5.1-1) stable; urgency=medium

  * Re-introduce reference to non-existing file to not break currently
    distributed signed versions of opsi-configed.

 -- Niko Wenselowski <n.wenselowski@uib.de>  Tue, 13 Sep 2016 12:02:51 +0200

opsiconfd (4.0.7.5-1) stable; urgency=medium

  * Remove reference to non-existing file from JNLP template.
  * Refactored key verification code to be easier to debug.

 -- Niko Wenselowski <n.wenselowski@uib.de>  Mon, 12 Sep 2016 16:08:32 +0200

opsiconfd (4.0.7.4-1) stable; urgency=medium
=======
opsiconfd (4.0.7.4.1-1) stable; urgency=medium

  * opsiconfd.workers: Make sure that "verify ip" has the desired effects if
    a non-host connects with host credentials from a foreign address.

 -- Niko Wenselowski <n.wenselowski@uib.de>  Fri, 13 Jan 2017 16:34:59 +0100

opsiconfd (4.0.7.4-1) testing; urgency=medium
>>>>>>> bacd1bd6

  * Parameter passing now also works in OpenJDK / IcedTea.
    Refer to bug OpenJDK bug #1760 for more information.

 -- Niko Wenselowski <n.wenselowski@uib.de>  Mon, 06 Jun 2016 14:55:34 +0200

opsiconfd (4.0.7.3-1) testing; urgency=medium

  * Reverted the changes to serve JNLP at /configed/.
    The change will be done from within Configed.
  * Statistics logged during shutdown / reload will now be sorted by the name
    of the called method.
  * Avoid that logging statistics during reload fails the service because of
    missing start time.
  * Overhauled the passing of parameters for JNLP to work as expected.

 -- Niko Wenselowski <n.wenselowski@uib.de>  Fri, 03 Jun 2016 15:07:01 +0200

opsiconfd (4.0.7.2-1) testing; urgency=medium

  * The path "/configed/" is now also accessible.
    It serves the Java Web Start version of Configed.

 -- Niko Wenselowski <n.wenselowski@uib.de>  Wed, 01 Jun 2016 10:09:02 +0200

opsiconfd (4.0.7.1-1) testing; urgency=medium

  * The path "/configed" now servers the Java Web Start version.
    Java applet is deprecated as more and more browsers disable
    applets by default.

 -- Niko Wenselowski <n.wenselowski@uib.de>  Tue, 31 May 2016 13:52:57 +0200

opsiconfd (4.0.6.14-1) experimental; urgency=medium

  * Small improvements during statistics collections and display.
  * opsiconfd will log statistics at shutdown with level notice.

 -- Niko Wenselowski <n.wenselowski@uib.de>  Fri, 01 Apr 2016 11:00:03 +0200

opsiconfd (4.0.6.13-2) experimental; urgency=medium

  * Searching for systemctl will not break deinstallation.

 -- Niko Wenselowski <n.wenselowski@uib.de>  Tue, 19 Jan 2016 16:27:19 +0100

opsiconfd (4.0.6.13-1) experimental; urgency=medium

  * Info page: escape special characters in thread information.

 -- Niko Wenselowski <n.wenselowski@uib.de>  Tue, 12 Jan 2016 14:24:06 +0100

opsiconfd (4.0.6.12-1) experimental; urgency=medium

  * Info page: Threads: show what connection is used.

 -- Niko Wenselowski <n.wenselowski@uib.de>  Tue, 05 Jan 2016 13:03:43 +0100

opsiconfd (4.0.6.11-2) experimental; urgency=medium

  * opsiconfd.service: specify a PID file.
  * opsiconfd.service: start opsiconfd with -D and set type to forking to
    avoid logging into syslog and daemon.log.
  * logrotate-config: re-introduce the compression of the opsiconfd-logs
    from clients to avoid logs growing without borders.

 -- Niko Wenselowski <n.wenselowski@uib.de>  Mon, 16 Nov 2015 14:33:18 +0100

opsiconfd (4.0.6.11-1) experimental; urgency=medium

  * Show messages during creation of pid file.
  * logrotate-config: no more global options.
  * opsiconfd.monitoring: import cleanup.

 -- Niko Wenselowski <n.wenselowski@uib.de>  Thu, 22 Oct 2015 15:11:47 +0200

opsiconfd (4.0.6.10-7) stable; urgency=medium

  * opsiconfd.service: Make sure that /var/run/opsiconfd can be accessed.

 -- Niko Wenselowski <n.wenselowski@uib.de>  Mon, 05 Oct 2015 17:27:32 +0200

opsiconfd (4.0.6.10-6) stable; urgency=medium

  * CentOS / RHEL 7: reference the right service in systemd template.

 -- Niko Wenselowski <n.wenselowski@uib.de>  Mon, 05 Oct 2015 16:32:33 +0200

opsiconfd (4.0.6.10-5) stable; urgency=medium

  * added sles12 fix for smb service name

 -- Mathias Radtke <raddi@pcmathias.uib.local>  Fri, 02 Oct 2015 15:15:28 +0200

opsiconfd (4.0.6.10-4) experimental; urgency=medium

  * RPM: opsiconfd is member of the file admin group again.

 -- Niko Wenselowski <n.wenselowski@uib.de>  Fri, 02 Oct 2015 10:49:31 +0200

opsiconfd (4.0.6.10-3) experimental; urgency=low

  * openSuse 13.2: Specify correct servie names in systemd unit.

 -- Niko Wenselowski <n.wenselowski@uib.de>  Tue, 29 Sep 2015 12:27:11 +0200

opsiconfd (4.0.6.10-2) experimental; urgency=medium

  * Default logrotate configuration now only rotates package.log
    and opsiconfd.log.

 -- Niko Wenselowski <n.wenselowski@uib.de>  Tue, 15 Sep 2015 14:13:18 +0200

opsiconfd (4.0.6.10-1) experimental; urgency=medium

  * Adjusting configuration for logrotate.
  * opsiconfd: Config 'maxLogSize' now is a number
  * opsiconfd.conf: change 'max log size' to 5MB

 -- Niko Wenselowski <n.wenselowski@uib.de>  Mon, 14 Sep 2015 15:18:36 +0200

opsiconfd (4.0.6.9-1) experimental; urgency=medium

  * Removed itext-pdf.jar from the configed JNLP template.

 -- Niko Wenselowski <n.wenselowski@uib.de>  Mon, 14 Sep 2015 10:24:28 +0200

opsiconfd (4.0.6.8-1) experimental; urgency=medium

  * Info page: limit the length of average call duration.

 -- Niko Wenselowski <n.wenselowski@uib.de>  Thu, 10 Sep 2015 14:47:00 +0200

opsiconfd (4.0.6.7-1) experimental; urgency=medium

  * Collect statistics about the average method call duration.
  * Info page: show the average call duration next to the most called functions

 -- Niko Wenselowski <n.wenselowski@uib.de>  Thu, 10 Sep 2015 14:11:35 +0200

opsiconfd (4.0.6.6-1) experimental; urgency=medium

  * Info page: show at what time an encoding error occured.
  * Infos about updated rrd now only are shown with loglevel 8
  * opsiconfd.workers: Query decoding now working similar to the one in
    OPSI.Service.Worker
  * CentOS / Red Hat 7: Fix requiring /bin/python instead of /usr/bin/python
  * RPM: License is now machine-parseable.
  * Create user / groups without explicit uid / gid.

 -- Niko Wenselowski <n.wenselowski@uib.de>  Tue, 25 Aug 2015 10:52:46 +0200

opsiconfd (4.0.6.5-1) experimental; urgency=medium

  * Showing what the actual error was that was experienced when collecting statistics.
  * Showing the time of service start on the info page.
  * simplify logrotate config.
  * Showing uptime of the service on the info page.

 -- Niko Wenselowski <n.wenselowski@uib.de>  Mon, 13 Jul 2015 10:37:04 +0200

opsiconfd (4.0.6.4-12) experimental; urgency=medium

  * Ignore error from pkg-config in postinst.

 -- Niko Wenselowski <n.wenselowski@uib.de>  Wed, 17 Jun 2015 10:42:56 +0200

opsiconfd (4.0.6.4-11) experimental; urgency=medium

  * Correct name of service file.
  * More error resistant installation.

 -- Niko Wenselowski <n.wenselowski@uib.de>  Wed, 17 Jun 2015 09:43:22 +0200

opsiconfd (4.0.6.4-10) experimental; urgency=medium

  * Improving the removal of the service files.

 -- Niko Wenselowski <n.wenselowski@uib.de>  Tue, 16 Jun 2015 16:54:04 +0200

opsiconfd (4.0.6.4-9) experimental; urgency=medium

  * RPM: Removing debug package.
  * RPM: small fix in postinst-script.
  * RPM: removing service file on uninstall
  * RPM: require pkgconfig for RedHat family, pkg-config for suse family

 -- Niko Wenselowski <n.wenselowski@uib.de>  Tue, 16 Jun 2015 14:03:08 +0200

opsiconfd (4.0.6.4-8) experimental; urgency=medium

  * RPM: creating folder for systemd templates before installation

 -- Niko Wenselowski <n.wenselowski@uib.de>  Tue, 16 Jun 2015 13:21:03 +0200

opsiconfd (4.0.6.4-7) experimental; urgency=medium

  * Debian: lintian-override fix

 -- Niko Wenselowski <n.wenselowski@uib.de>  Tue, 16 Jun 2015 12:09:55 +0200

opsiconfd (4.0.6.4-6) experimental; urgency=medium

  * Debian: extending lintian-overrides for Debian 8

 -- Niko Wenselowski <n.wenselowski@uib.de>  Tue, 16 Jun 2015 12:02:16 +0200

opsiconfd (4.0.6.4-5) experimental; urgency=medium

  * Debian: changing package format to 1.0 so Jessy is happy.
  * Rewrote the way that the systemd unitfile is integrated.
  * Removed references to opsi-distutils.

 -- Niko Wenselowski <n.wenselowski@uib.de>  Mon, 15 Jun 2015 14:59:18 +0200

opsiconfd (4.0.6.4-4) experimental; urgency=medium

  * Debian: Re-introduce dependency for python-support.
    As opposed to the Debian docs dh-python alone is not sufficent since
    Debian Squeeze.
  * Debian: ignoring lintians not-using-po-debconf.

 -- Niko Wenselowski <n.wenselowski@uib.de>  Mon, 15 Jun 2015 14:45:17 +0200

opsiconfd (4.0.6.4-3) experimental; urgency=medium

  * Debian: Downgrade Standards-Version to 3.9.4
  * Debian: Removing the support for python-support in favor of dh_python2
  * Debian: bump minimum required python-version to 2.6.6-3~.
  * Debian: specify "Uploader" in control-file.
  * Debian: specify "3.0 (native)" as format.

 -- Niko Wenselowski <n.wenselowski@uib.de>  Mon, 15 Jun 2015 14:17:54 +0200

opsiconfd (4.0.6.4-2) experimental; urgency=medium

  * Packaging adjustments to make lintian happy.

 -- Niko Wenselowski <n.wenselowski@uib.de>  Mon, 15 Jun 2015 11:30:00 +0200

opsiconfd (4.0.6.4-1) experimental; urgency=low

  * opsiconfd.conf: Default log-level is 5.
  * fix in webstart implementation for configed
  * Failed RPDs now get logged as a warning.
  * Various small refactorings.
  * Supply a unit-file for systemd.
  * debian/format: removed file.
  * Various small refactorings in opsiconfd.workers

 -- Niko Wenselowski <n.wenselowski@uib.de>  Mon, 15 Jun 2015 11:18:06 +0200

opsiconfd (4.0.6.3-1) experimental; urgency=low

  * Logrotate config: client logs in opsiclientd require size >= 5MB
  * opsiconfd.conf: Added entry for "max sessions per ip"

 -- Niko Wenselowski <n.wenselowski@uib.de>  Mon, 09 Mar 2015 11:05:01 +0100

opsiconfd (4.0.6.2-1) experimental; urgency=low

  * Fix HTML table code.

 -- Niko Wenselowski <n.wenselowski@uib.de>  Fri, 30 Jan 2015 10:14:10 +0100

opsiconfd (4.0.6.1-1) experimental; urgency=low

  * Info page: Show info about 15 most executed RPCs
  * Setting +x on /etc/init.d/opsiconfd for openSuse 13.2
  * Make it possible to set a limit for the size of logfiles.
  * Extending logrotate config to match more logtypes.
  * Added logrotate configuration for /var/log/opsi/package.log
  * Info page: show total number of calls.
  * RPC call statistics are stored in a deque for faster operation

 -- Niko Wenselowski <n.wenselowski@uib.de>  Fri, 30 Jan 2015 09:24:16 +0100

opsiconfd (4.0.5.3-1) testing; urgency=low

  * Reset maxAuthenticationFailure before connection will blocked

 -- Erol Ueluekmen <e.ueluekmen@uib.de>  Mon, 16 Mar 2015 14:17:58 +0100

opsiconfd (4.0.5.2-1) stable; urgency=low

  * Info page: display the correct percentage if calls failed
  * Statistics: display correct result-length if returned type is dict
  * Info page: Show more info about threads if possible
  * RHEL / CentOS 7 and Fedora: Fix logrotate configuration

 -- Niko Wenselowski <n.wenselowski@uib.de>  Mon, 20 Oct 2014 09:38:46 +0200

opsiconfd (4.0.5.1-7) experimental; urgency=low

  * Fix for newer logrotate-versions not applied on SLES because 11SP3
    provides an updated version that can handle su directive

 -- Niko Wenselowski <n.wenselowski@uib.de>  Tue, 19 Aug 2014 16:41:48 +0200

opsiconfd (4.0.5.1-6) experimental; urgency=low

  * Suggesting only on SLES, not everyone.

 -- Niko Wenselowski <n.wenselowski@uib.de>  Wed, 13 Aug 2014 16:27:34 +0200

opsiconfd (4.0.5.1-5) experimental; urgency=low

  * python-rrdtool is not required but suggested.

 -- Niko Wenselowski <n.wenselowski@uib.de>  Wed, 13 Aug 2014 16:14:13 +0200

opsiconfd (4.0.5.1-4) experimental; urgency=low

  * Lowering required debhelper version for building Ubuntu 10.04

 -- Niko Wenselowski <n.wenselowski@uib.de>  Mon, 04 Aug 2014 14:25:31 +0200

opsiconfd (4.0.5.1-3) experimental; urgency=low

  * Re-enabling build dependency python-support for older distros.

 -- Niko Wenselowski <n.wenselowski@uib.de>  Mon, 04 Aug 2014 13:59:27 +0200

opsiconfd (4.0.5.1-2) experimental; urgency=low

  * Using dh_python instead of python-support

 -- Niko Wenselowski <n.wenselowski@uib.de>  Wed, 30 Jul 2014 17:29:48 +0200

opsiconfd (4.0.5.1-1) experimental; urgency=low

  * Improved info page render speed.
  * Info page: show additional information about running threads
  * Info page: display human-readable time at thread information

 -- Niko Wenselowski <n.wenselowski@uib.de>  Tue, 10 Jun 2014 12:36:13 +0200

opsiconfd (4.0.4.3-1) stable; urgency=low

  * webstart service modified for signed jar support.

 -- Erol Ueluekmen <e.ueluekmen@uib.de>  Tue, 07 Jan 2014 16:03:46 +0100

opsiconfd (4.0.4.2-1) testing; urgency=low

  * Consistent ownership of logfiles: all are now owned by opsiadmin

 -- Niko Wenselowski <n.wenselowski@uib.de>  Thu, 28 Nov 2013 15:02:49 +0100

opsiconfd (4.0.4.1-2) testing; urgency=low

  * version modified for buildservice

 -- Erol Ueluekmen <e.ueluekmen@uib.de>  Tue, 05 Nov 2013 15:16:31 +0100

opsiconfd (4.0.4.1-1) testing; urgency=low

  * Internals: re-organised imports to work with newer python-opsi.
  * Specified user / group to use for logrotate 3.8 or newer
  * fixed java webstart problem for internet explorer.
  * configed.jnlp: max-heap-space set to 768M.

 -- Erol Ueluekmen <e.ueluekmen@uib.de>  Fri, 23 Oct 2013 14:23:17 +0200

opsiconfd (4.0.3.2-1) experimental; urgency=low

  * resource.py: max-heap-size increased to 1024M.

 -- Erol Ueluekmen <e.ueluekmen@uib.de>  Wed, 29 May 2013 16:21:39 +0200

opsiconfd (4.0.3.1-1) testing; urgency=low

  * ressource: webstart jnlp build fixed for arguments.
  * added monitoring debug switch in opsiconfd.conf
  * fixed init-Script for using global.conf

 -- Erol Ueluekmen <e.ueluekmen@uib.de>  Tue, 05 Jan 2013 13:15:56 +0100

opsiconfd (4.0.2.4-1) stable; urgency=low

  * added readOnly-State in session and worker

 -- Erol Ueluekmen <e.ueluekmen@uib.de>  Thu, 04 Oct 2012 11:18:36 +0200

opsiconfd (4.0.2.3-1) testing; urgency=low

  * fixing floatdivision in statistics-class

 -- Erol Ueluekmen <e.ueluekmen@uib.de>  Wed, 18 Jul 2012 17:05:54 +0200

opsiconfd (4.0.2.2-1) testing; urgency=low

  * omb: python 2.4 fixing import hashlib
  * fixing init.d lsb-header for SUSE based servers. Removing runlevel 4

 -- Erol Ueluekmen <e.euluekmen@uib.de>  Fri, 22 Jun 2012 15:06:59 +0200

opsiconfd (4.0.2.1-1) stable; urgency=low

  * Featurepack-Release 4.0.2

 -- Erol Ueluekmen <e.ueluekmen@uib.de>  Wed, 30 May 2012 11:28:44 +0200

opsiconfd (4.0.1.12-1) testing; urgency=low

  * opsi-nagios-connector:
    * fix check-depotsyncstatus-longoutput for more then two depotservers in one check
    * checkProductStatus: change Statechange from critical to warning when only versions are different on clients
    * fix checkClientStatus: determining last seen

 -- Erol Ueluekmen <e.ueluekmen@uib.de>  Thu, 10 May 2012 01:19:20 +0200

opsiconfd (4.0.1.11-1) testing; urgency=low

  * first release of opsi-nagios-connector

 -- Erol Ueluekmen <e.ueluekmen@uib.de>  Sun, 28 Feb 2012 23:37:46 +0100

opsiconfd (4.0.1.10-1) stable; urgency=low

  * Require rrdtool-python instead of python-rrdtool on rhel centos and fedora
  * opsi message bus
    * Create message bus socket dir in init script
  * Fix pid file handling

 -- Erol Ueluekmen <e.ueluekmen@uib.de>  Thu, 19 Jan 2012 14:12:42 +0200

opsiconfd (4.0.1.9-4) stable; urgency=low

  * Fix init script for restart

 -- Jan Schneider <j.schneider@uib.de>  Thu, 08 Sep 2011 16:03:36 +0200

opsiconfd (4.0.1.9-3) stable; urgency=low

  * Fix init script

 -- Jan Schneider <j.schneider@uib.de>  Fri, 26 Aug 2011 14:46:13 +0200

opsiconfd (4.0.1.9-2) stable; urgency=low

  * Improve init script

 -- Jan Schneider <j.schneider@uib.de>  Thu, 25 Aug 2011 13:39:38 +0200

opsiconfd (4.0.1.9-1) stable; urgency=low

  * Fix typo in statistics

 -- Jan Schneider <j.schneider@uib.de>  Tue, 23 Aug 2011 12:23:04 +0200

opsiconfd (4.0.1.8-1) stable; urgency=low

  * configed.jnlp arguments

 -- Jan Schneider <j.schneider@uib.de>  Thu, 18 Aug 2011 11:07:51 +0200

opsiconfd (4.0.1.7-1) stable; urgency=low

  * Update dependencies for python-rrdtool
  * %preun exit 0

 -- Jan Schneider <j.schneider@uib.de>  Thu, 04 Aug 2011 10:00:12 +0200

opsiconfd (4.0.1.6-1) stable; urgency=low

  * Workarround for daemonize-problem on slow machines

 -- Erol Ueluekmen <e.ueluekmen@uib.de>  Thu, 28 Jul 2011 16:28:31 +0200

opsiconfd (4.0.1.5-1) stable; urgency=low

  * Change jnlp codebase

 -- Jan Schneider <j.schneider@uib.de>  Thu, 14 Jul 2011 17:39:14 +0200

opsiconfd (4.0.1.4-1) stable; urgency=low

  * Use virtual fqdn if available

 -- Christian Kampka <c.kampka@uib.de>  Tue, 12 Jul 2011 13:01:34 +0200

opsiconfd (4.0.1.3-1) stable; urgency=low

  * Add expired session info to statistics
  * Add configed jnlp resource and link

 -- Jan Schneider <j.schneider@uib.de>  Tue, 21 Jun 2011 15:19:48 +0200

opsiconfd (4.0.1.2-1) stable; urgency=low

  * stop opsiconfd cleanly on non-suse os before uninstalling
  * let twisted take over SIGINT / SIGTERM
  * moved twisted logging to logger
  * removed sleep time to wait for finished worker process
  * only init MultiProcessWorker if multiprocessing is enabled

 -- Jan Schneider <j.schneider@uib.de>  Mon, 13 Jun 2011 20:40:16 +0200

opsiconfd (4.0.1.1-1) stable; urgency=low

  * New feature: admin network

 -- Jan Schneider <j.schneider@uib.de>  Fri, 15 Apr 2011 12:27:18 +0200

opsiconfd (4.0.1-8) stable; urgency=low

  * Fixed import of non-existing resource

 -- Christian Kampka <c.kampka@uib.de>  Tue, 05 Apr 2011 12:14:43 +0200

opsiconfd (4.0.1-7) stable; urgency=low

  * Fixed import for python 2.4 evironments

 -- Christian Kampka <c.kampka@uib.de>  Tue, 05 Apr 2011 12:14:43 +0200

opsiconfd (4.0.1-6) testing; urgency=low

  * Fix webdav auth for hosts

 -- Jan Schneider <j.schneider@uib.de>  Tue, 29 Mar 2011 18:55:57 +0200

opsiconfd (4.0.1-5) testing; urgency=low

  * Fore host id

 -- Jan Schneider <j.schneider@uib.de>  Fri, 18 Mar 2011 15:32:25 +0100

opsiconfd (4.0.1-4) testing; urgency=low

  * Remove some errbacks

 -- Jan Schneider <j.schneider@uib.de>  Thu, 17 Mar 2011 16:48:09 +0100

opsiconfd (4.0.1-3) testing; urgency=low

  * Fix renderError in rpc worker

 -- Jan Schneider <j.schneider@uib.de>  Fri, 11 Mar 2011 15:22:14 +0100

opsiconfd (4.0.1-2) testing; urgency=low

  * opsi-doc resource.

 -- Jan Schneider <j.schneider@uib.de>  Fri, 11 Mar 2011 12:43:14 +0100

opsiconfd (4.0.1-1) testing; urgency=low

  * testing release

 -- Jan Schneider <j.schneider@uib.de>  Wed, 23 Feb 2011 11:12:51 +0100

opsiconfd (4.0.0.99-1) testing; urgency=low

  * new default for max authentication failures is 5
  * add multiprocessing feature
  * major parts moved to python-opsi

 -- Jan Schneider <j.schneider@uib.de>  Tue, 22 Feb 2011 12:50:23 +0100

opsiconfd (4.0.0.3-1) stable; urgency=low

  * forceHostId fqdn

 -- Jan Schneider <j.schneider@uib.de>  Tue, 23 Nov 2010 12:21:54 +0100

opsiconfd (4.0.0.2-2) stable; urgency=low

  * Fix postinst script for ucs

 -- Jan Schneider <j.schneider@uib.de>  Mon, 22 Nov 2010 09:43:38 +0100

opsiconfd (4.0.0.2-1) stable; urgency=low

  * add statistics-ressource for nagios_checks

 -- Erol Ueluekmen <e.ueluekmen@uib.de>  Mon, 25 Oct 2010 14:10:35 +0000

opsiconfd (4.0.0.1-1) stable; urgency=low

  * remove resolve client ip config
  * replace "_" by "-" in fqdn
  * fix html img tag

 -- Jan Schneider <j.schneider@uib.de>  Fri, 22 Oct 2010 12:30:20 +0200

opsiconfd (4.0-1) stable; urgency=low

  * opsi 4.0 stable release

 -- Jan Schneider <j.schneider@uib.de>  Wed, 29 Sep 2010 11:26:47 +0200

opsiconfd (3.99.0.3-1) testing; urgency=low

  * fixed cookie handling

 -- Jan Schneider <j.schneider@uib.de>  Mon, 27 Sep 2010 10:34:13 +0200

opsiconfd (3.99.0.2-1) testing; urgency=low

  * opsi 4.0 rc 2

 -- Jan Schneider <j.schneider@uib.de>  Thu, 16 Sep 2010 10:07:12 +0200

opsiconfd (3.99.0.1-1) testing; urgency=low

  * opsi 4.0 rc 1

 -- Jan Schneider <j.schneider@uib.de>  Wed, 01 Sep 2010 15:49:36 +0200

opsiconfd (3.99.0.0-1) testing; urgency=low

  * opsi 4.0

 -- Jan Schneider <j.schneider@uib.de>  Wed, 21 Apr 2010 10:06:25 +0200

opsiconfd (3.4.99.1-1) testing; urgency=low

  * testing release

 -- Jan Schneider <j.schneider@uib.de>  Tue, 06 Apr 2010 12:15:44 +0200

opsiconfd (3.4.99.0-1) experimental; urgency=low

  * starting 3.5 development

 -- Jan Schneider <j.schneider@uib.de>  Fri, 06 Nov 2009 15:39:26 +0100

opsiconfd (2.0.0.22-1) stable; urgency=low

  * Running opsiconfd-guard script with bash not sh
  * Getting fqdn from ucr on ucs
  * Improved logging

 -- Jan Schneider <j.schneider@uib.de>  Tue, 27 Oct 2009 09:59:09 +0100

opsiconfd (2.0.0.19-3) stable; urgency=low

  * Starting opsiconfd guard even if opsiconfd failes to start

 -- Jan Schneider <j.schneider@uib.de>  Mon, 14 Sep 2009 09:52:46 +0200

opsiconfd (2.0.0.19-2) stable; urgency=low

  * Starting opsiconfd-guard by default

 -- Jan Schneider <j.schneider@uib.de>  Fri, 11 Sep 2009 10:20:58 +0200

opsiconfd (2.0.0.19-1) stable; urgency=low

  * opsiconfd 2.0.0.19
  * pid file now in /var/run/opsiconfd
  * Use existing ssl certificate/key on ucs
  * Default for fqdn

 -- Jan Schneider <j.schneider@uib.de>  Fri, 21 Aug 2009 17:29:00 +0200

opsiconfd (2.0.0.18-1) stable; urgency=low

  * Added new Exception classes

 -- Jan Schneider <j.schneider@uib.de>  Tue, 02 Jun 2009 12:58:29 +0200

opsiconfd (2.0.0.17-1) stable; urgency=low

  * Adapted to python 2.6 and python-opsi 3.4

 -- Jan Schneider <j.schneider@uib.de>  Thu, 07 May 2009 16:40:42 +0200

opsiconfd (2.0.0.16-1) stable; urgency=low

  * Corrected BackendManager initialization

 -- Jan Schneider <j.schneider@uib.de>  Wed, 11 Mar 2009 14:42:02 +0100

opsiconfd (2.0.0.15-1) stable; urgency=low

  * Improved logging

 -- Jan Schneider <j.schneider@uib.de>  Fri, 06 Mar 2009 10:11:02 +0100

opsiconfd (2.0.0.13-1) stable; urgency=low

  * Fixed opsi interface bug

 -- Jan Schneider <j.schneider@uib.de>  Fri, 23 Jan 2009 13:35:41 +0100

opsiconfd (2.0.0.12-1) stable; urgency=low

  * Avoiding to log long params passed to methods

 -- Jan Schneider <j.schneider@uib.de>  Wed, 19 Nov 2008 15:39:45 +0100

opsiconfd (2.0.0.11-1) stable; urgency=low

  * Importing web2 from OPSI

 -- Jan Schneider <j.schneider@uib.de>  Fri, 10 Oct 2008 10:21:54 +0200

opsiconfd (2.0.0.10-1) stable; urgency=low

  * allowing method getPossibleMethods_listOfHashes without authentication

 -- Jan Schneider <j.schneider@uib.de>  Thu, 25 Sep 2008 14:55:26 +0200

opsiconfd (2.0.0.9-1) stable; urgency=low

  * changed init script
  * dav import from OPSI

 -- Jan Schneider <j.schneider@uib.de>  Fri, 12 Sep 2008 13:42:04 +0200

opsiconfd (2.0.0.8-1) stable; urgency=low

  * changed default log format
  * changed logrotate config

 -- Jan Schneider <j.schneider@uib.de>  Mon, 25 Aug 2008 14:53:16 +0200

opsiconfd (2.0.0.7-1) stable; urgency=low

  * changed logrotate config
  * minor html output changes

 -- Jan Schneider <j.schneider@uib.de>  Fri, 22 Aug 2008 12:23:58 +0200

opsiconfd (2.0.0.6-1) stable; urgency=low

  * fixed webdav redirect
  * added rpc method getServerCertificate

 -- Jan Schneider <j.schneider@uib.de>  Thu, 05 Jun 2008 16:11:06 +0200

opsiconfd (2.0.0.5-1) stable; urgency=low

  * improved session handling

 -- Jan Schneider <j.schneider@uib.de>  Tue, 20 May 2008 10:40:31 +0200

opsiconfd (2.0.0.4-1) stable; urgency=low

  * some fixes

 -- Jan Schneider <j.schneider@uib.de>  Tue, 13 May 2008 13:43:41 +0200

opsiconfd (2.0.0.1-1) stable; urgency=low

  * Symlink logs even if option resolve ip = no

 -- Jan Schneider <j.schneider@uib.de>  Thu, 24 Apr 2008 17:10:31 +0200

opsiconfd (2.0.0-1) stable; urgency=low

  * Ported to twisted web2
  * Added WebDAV functionality

 -- Jan Schneider <j.schneider@uib.de>  Tue, 15 Apr 2008 13:49:46 +0200

opsiconfd (1.0.5-4) stable; urgency=low

  * fixed: config file not in packet

 -- Jan Schneider <j.schneider@uib.de>  Sun, 13 Jan 2008 14:05:11 +0100

opsiconfd (1.0.5-3) stable; urgency=low

  * Added some defaults for x509 certificate

 -- Jan Schneider <j.schneider@uib.de>  Thu, 10 Jan 2008 11:16:09 +0100

opsiconfd (1.0.5-2) stable; urgency=low

  * Creation of x509 certificate changed

 -- Jan Schneider <j.schneider@uib.de>  Tue,  8 Jan 2008 10:49:31 +0100

opsiconfd (1.0.5-1) stable; urgency=high

  * Fixed bug: sessions not thread save

 -- Jan Schneider <j.schneider@uib.de>  Fri, 14 Dec 2007 13:22:05 +0100

opsiconfd (1.0.3-1) stable; urgency=low

  * New username will be accepted after authentication failure
  * opsiconfd now running as user opsiconfd

 -- Jan Schneider <j.schneider@uib.de>  Thu,  8 Nov 2007 15:58:40 +0100

opsiconfd (1.0.2-1) stable; urgency=low

  * Changed some logging levels
  * Added opsiconfd-guard

 -- Jan Schneider <j.schneider@uib.de>  Tue, 30 Oct 2007 10:23:28 +0100

opsiconfd (1.0.1-1) stable; urgency=low

  * Fixed logging issues
  * Code cleanups

 -- Jan Schneider <j.schneider@uib.de>  Mon, 22 Oct 2007 13:38:49 +0200

opsiconfd (1.0-1) stable; urgency=low

  * Added possibility to prevent resolving client ips

 -- Jan Schneider <j.schneider@uib.de>  Tue, 21 Aug 2007 09:29:01 +0200

opsiconfd (0.9.9-1) stable; urgency=low

  * Sending SIGHUP to opsiconfd will show uptime in log
  * default for "verify ip" in config file switched to "no"

 -- Jan Schneider <j.schneider@uib.de>  Mon, 30 Jul 2007 17:19:59 +0200

opsiconfd (0.9.8-1) stable; urgency=low

  * Logging improved

 -- Jan Schneider <j.schneider@uib.de>  Thu, 19 Jul 2007 11:53:36 +0200

opsiconfd (0.9.7-1) stable; urgency=low

  * Fixed pid file handling

 -- Jan Schneider <j.schneider@uib.de>  Tue, 12 Jun 2007 17:58:43 +0200

opsiconfd (0.9.6-1) stable; urgency=low

  * Code cleanups

 -- Jan Schneider <j.schneider@uib.de>  Mon, 04 Jun 2007 15:20:13 +0200

opsiconfd (0.9.5-1) stable; urgency=low

  * allowing method getDomain() without authentication
  * Code cleanups

 -- Jan Schneider <j.schneider@uib.de>  Mon, 14 May 2007 14:27:36 +0200

opsiconfd (0.9.4-1) stable; urgency=low

  * bugfix for HTTP Basic Authentication with long usernames

 -- Jan Schneider <j.schneider@uib.de>  Tue, 08 May 2007 17:49:01 +0200

opsiconfd (0.9.3-1) stable; urgency=low

  * code cleanups
  * favicon.ico added

 -- Jan Schneider <j.schneider@uib.de>  Fri, 04 May 2007 11:45:32 +0200

opsiconfd (0.9.2-1) stable; urgency=low

  * %m macro now correctly replaced by client ip.
  * code cleanups
  * logrotate fixed

 -- Jan Schneider <j.schneider@uib.de>  Fri, 20 Feb 2007 10:25:21 +0200

opsiconfd (0.9.1-1) unstable; urgency=low

  * Improved logging.

 -- Jan Schneider <j.schneider@uib.de>  Wed, 14 Feb 2007 12:49:00 +0200

opsiconfd (0.9-1) unstable; urgency=low

  * Initial Release.

 -- Jan Schneider <j.schneider@uib.de>  Thu, 18 Jan 2007 13:31:44 +0200<|MERGE_RESOLUTION|>--- conflicted
+++ resolved
@@ -1,4 +1,3 @@
-<<<<<<< HEAD
 opsiconfd (4.0.7.6-1) experimental; urgency=medium
 
   * Added support to configure the ciphers accepted by the opsiconfd when
@@ -14,7 +13,7 @@
 
 opsiconfd (4.0.7.5.3-1) stable; urgency=medium
 
-  * opsiconfd.spec: added detection of SLES12SP2 & OpenSUSE Leap42.2 
+  * opsiconfd.spec: added detection of SLES12SP2 & OpenSUSE Leap42.2
 
  -- Mathias Radtke <m.radtke@uib.de>  Tue, 06 Dec 2016 15:28:13 +0100
 
@@ -39,8 +38,6 @@
 
  -- Niko Wenselowski <n.wenselowski@uib.de>  Mon, 12 Sep 2016 16:08:32 +0200
 
-opsiconfd (4.0.7.4-1) stable; urgency=medium
-=======
 opsiconfd (4.0.7.4.1-1) stable; urgency=medium
 
   * opsiconfd.workers: Make sure that "verify ip" has the desired effects if
@@ -48,8 +45,7 @@
 
  -- Niko Wenselowski <n.wenselowski@uib.de>  Fri, 13 Jan 2017 16:34:59 +0100
 
-opsiconfd (4.0.7.4-1) testing; urgency=medium
->>>>>>> bacd1bd6
+opsiconfd (4.0.7.4-1) stable; urgency=medium
 
   * Parameter passing now also works in OpenJDK / IcedTea.
     Refer to bug OpenJDK bug #1760 for more information.
