<<<<<<< HEAD
opsiconfd (4.1.1-1) UNRELEASED; urgency=medium

  * Using absolute imports.
  * Info page uses now generators for site generation.
  * Python 3 compatible octal values.
  * opsiconfd.conf: Update ip now defaults to yes.
  * Removed references to old message bus implementation.

 -- Niko Wenselowski <n.wenselowski@uib.de>  Fri, 16 Sep 2016 12:12:24 +0200
=======
opsiconfd (4.0.7.5.2-1) stable; urgency=medium

  * Restore the ordering of the statement to avoid problems with signed
    configed.

 -- Niko Wenselowski <n.wenselowski@uib.de>  Wed, 05 Oct 2016 11:11:00 +0200
>>>>>>> 8c1a989f

opsiconfd (4.0.7.5.1-1) stable; urgency=medium

  * Re-introduce reference to non-existing file to not break currently
    distributed signed versions of opsi-configed.

 -- Niko Wenselowski <n.wenselowski@uib.de>  Tue, 13 Sep 2016 12:02:51 +0200

opsiconfd (4.0.7.5-1) stable; urgency=medium

  * Remove reference to non-existing file from JNLP template.
  * Refactored key verification code to be easier to debug.

 -- Niko Wenselowski <n.wenselowski@uib.de>  Mon, 12 Sep 2016 16:08:32 +0200

opsiconfd (4.0.7.4-1) stable; urgency=medium

  * Parameter passing now also works in OpenJDK / IcedTea.
    Refer to bug OpenJDK bug #1760 for more information.

 -- Niko Wenselowski <n.wenselowski@uib.de>  Mon, 06 Jun 2016 14:55:34 +0200

opsiconfd (4.0.7.3-1) testing; urgency=medium

  * Reverted the changes to serve JNLP at /configed/.
    The change will be done from within Configed.
  * Statistics logged during shutdown / reload will now be sorted by the name
    of the called method.
  * Avoid that logging statistics during reload fails the service because of
    missing start time.
  * Overhauled the passing of parameters for JNLP to work as expected.

 -- Niko Wenselowski <n.wenselowski@uib.de>  Fri, 03 Jun 2016 15:07:01 +0200

opsiconfd (4.0.7.2-1) testing; urgency=medium

  * The path "/configed/" is now also accessible.
    It serves the Java Web Start version of Configed.

 -- Niko Wenselowski <n.wenselowski@uib.de>  Wed, 01 Jun 2016 10:09:02 +0200

opsiconfd (4.0.7.1-1) testing; urgency=medium

  * The path "/configed" now servers the Java Web Start version.
    Java applet is deprecated as more and more browsers disable
    applets by default.

 -- Niko Wenselowski <n.wenselowski@uib.de>  Tue, 31 May 2016 13:52:57 +0200

opsiconfd (4.0.6.14-1) experimental; urgency=medium

  * Small improvements during statistics collections and display.
  * opsiconfd will log statistics at shutdown with level notice.

 -- Niko Wenselowski <n.wenselowski@uib.de>  Fri, 01 Apr 2016 11:00:03 +0200

opsiconfd (4.0.6.13-2) experimental; urgency=medium

  * Searching for systemctl will not break deinstallation.

 -- Niko Wenselowski <n.wenselowski@uib.de>  Tue, 19 Jan 2016 16:27:19 +0100

opsiconfd (4.0.6.13-1) experimental; urgency=medium

  * Info page: escape special characters in thread information.

 -- Niko Wenselowski <n.wenselowski@uib.de>  Tue, 12 Jan 2016 14:24:06 +0100

opsiconfd (4.0.6.12-1) experimental; urgency=medium

  * Info page: Threads: show what connection is used.

 -- Niko Wenselowski <n.wenselowski@uib.de>  Tue, 05 Jan 2016 13:03:43 +0100

opsiconfd (4.0.6.11-2) experimental; urgency=medium

  * opsiconfd.service: specify a PID file.
  * opsiconfd.service: start opsiconfd with -D and set type to forking to
    avoid logging into syslog and daemon.log.
  * logrotate-config: re-introduce the compression of the opsiconfd-logs
    from clients to avoid logs growing without borders.

 -- Niko Wenselowski <n.wenselowski@uib.de>  Mon, 16 Nov 2015 14:33:18 +0100

opsiconfd (4.0.6.11-1) experimental; urgency=medium

  * Show messages during creation of pid file.
  * logrotate-config: no more global options.
  * opsiconfd.monitoring: import cleanup.

 -- Niko Wenselowski <n.wenselowski@uib.de>  Thu, 22 Oct 2015 15:11:47 +0200

opsiconfd (4.0.6.10-7) stable; urgency=medium

  * opsiconfd.service: Make sure that /var/run/opsiconfd can be accessed.

 -- Niko Wenselowski <n.wenselowski@uib.de>  Mon, 05 Oct 2015 17:27:32 +0200

opsiconfd (4.0.6.10-6) stable; urgency=medium

  * CentOS / RHEL 7: reference the right service in systemd template.

 -- Niko Wenselowski <n.wenselowski@uib.de>  Mon, 05 Oct 2015 16:32:33 +0200

opsiconfd (4.0.6.10-5) stable; urgency=medium

  * added sles12 fix for smb service name

 -- Mathias Radtke <raddi@pcmathias.uib.local>  Fri, 02 Oct 2015 15:15:28 +0200

opsiconfd (4.0.6.10-4) experimental; urgency=medium

  * RPM: opsiconfd is member of the file admin group again.

 -- Niko Wenselowski <n.wenselowski@uib.de>  Fri, 02 Oct 2015 10:49:31 +0200

opsiconfd (4.0.6.10-3) experimental; urgency=low

  * openSuse 13.2: Specify correct servie names in systemd unit.

 -- Niko Wenselowski <n.wenselowski@uib.de>  Tue, 29 Sep 2015 12:27:11 +0200

opsiconfd (4.0.6.10-2) experimental; urgency=medium

  * Default logrotate configuration now only rotates package.log
    and opsiconfd.log.

 -- Niko Wenselowski <n.wenselowski@uib.de>  Tue, 15 Sep 2015 14:13:18 +0200

opsiconfd (4.0.6.10-1) experimental; urgency=medium

  * Adjusting configuration for logrotate.
  * opsiconfd: Config 'maxLogSize' now is a number
  * opsiconfd.conf: change 'max log size' to 5MB

 -- Niko Wenselowski <n.wenselowski@uib.de>  Mon, 14 Sep 2015 15:18:36 +0200

opsiconfd (4.0.6.9-1) experimental; urgency=medium

  * Removed itext-pdf.jar from the configed JNLP template.

 -- Niko Wenselowski <n.wenselowski@uib.de>  Mon, 14 Sep 2015 10:24:28 +0200

opsiconfd (4.0.6.8-1) experimental; urgency=medium

  * Info page: limit the length of average call duration.

 -- Niko Wenselowski <n.wenselowski@uib.de>  Thu, 10 Sep 2015 14:47:00 +0200

opsiconfd (4.0.6.7-1) experimental; urgency=medium

  * Collect statistics about the average method call duration.
  * Info page: show the average call duration next to the most called functions

 -- Niko Wenselowski <n.wenselowski@uib.de>  Thu, 10 Sep 2015 14:11:35 +0200

opsiconfd (4.0.6.6-1) experimental; urgency=medium

  * Info page: show at what time an encoding error occured.
  * Infos about updated rrd now only are shown with loglevel 8
  * opsiconfd.workers: Query decoding now working similar to the one in
    OPSI.Service.Worker
  * CentOS / Red Hat 7: Fix requiring /bin/python instead of /usr/bin/python
  * RPM: License is now machine-parseable.
  * Create user / groups without explicit uid / gid.

 -- Niko Wenselowski <n.wenselowski@uib.de>  Tue, 25 Aug 2015 10:52:46 +0200

opsiconfd (4.0.6.5-1) experimental; urgency=medium

  * Showing what the actual error was that was experienced when collecting statistics.
  * Showing the time of service start on the info page.
  * simplify logrotate config.
  * Showing uptime of the service on the info page.

 -- Niko Wenselowski <n.wenselowski@uib.de>  Mon, 13 Jul 2015 10:37:04 +0200

opsiconfd (4.0.6.4-12) experimental; urgency=medium

  * Ignore error from pkg-config in postinst.

 -- Niko Wenselowski <n.wenselowski@uib.de>  Wed, 17 Jun 2015 10:42:56 +0200

opsiconfd (4.0.6.4-11) experimental; urgency=medium

  * Correct name of service file.
  * More error resistant installation.

 -- Niko Wenselowski <n.wenselowski@uib.de>  Wed, 17 Jun 2015 09:43:22 +0200

opsiconfd (4.0.6.4-10) experimental; urgency=medium

  * Improving the removal of the service files.

 -- Niko Wenselowski <n.wenselowski@uib.de>  Tue, 16 Jun 2015 16:54:04 +0200

opsiconfd (4.0.6.4-9) experimental; urgency=medium

  * RPM: Removing debug package.
  * RPM: small fix in postinst-script.
  * RPM: removing service file on uninstall
  * RPM: require pkgconfig for RedHat family, pkg-config for suse family

 -- Niko Wenselowski <n.wenselowski@uib.de>  Tue, 16 Jun 2015 14:03:08 +0200

opsiconfd (4.0.6.4-8) experimental; urgency=medium

  * RPM: creating folder for systemd templates before installation

 -- Niko Wenselowski <n.wenselowski@uib.de>  Tue, 16 Jun 2015 13:21:03 +0200

opsiconfd (4.0.6.4-7) experimental; urgency=medium

  * Debian: lintian-override fix

 -- Niko Wenselowski <n.wenselowski@uib.de>  Tue, 16 Jun 2015 12:09:55 +0200

opsiconfd (4.0.6.4-6) experimental; urgency=medium

  * Debian: extending lintian-overrides for Debian 8

 -- Niko Wenselowski <n.wenselowski@uib.de>  Tue, 16 Jun 2015 12:02:16 +0200

opsiconfd (4.0.6.4-5) experimental; urgency=medium

  * Debian: changing package format to 1.0 so Jessy is happy.
  * Rewrote the way that the systemd unitfile is integrated.
  * Removed references to opsi-distutils.

 -- Niko Wenselowski <n.wenselowski@uib.de>  Mon, 15 Jun 2015 14:59:18 +0200

opsiconfd (4.0.6.4-4) experimental; urgency=medium

  * Debian: Re-introduce dependency for python-support.
    As opposed to the Debian docs dh-python alone is not sufficent since
    Debian Squeeze.
  * Debian: ignoring lintians not-using-po-debconf.

 -- Niko Wenselowski <n.wenselowski@uib.de>  Mon, 15 Jun 2015 14:45:17 +0200

opsiconfd (4.0.6.4-3) experimental; urgency=medium

  * Debian: Downgrade Standards-Version to 3.9.4
  * Debian: Removing the support for python-support in favor of dh_python2
  * Debian: bump minimum required python-version to 2.6.6-3~.
  * Debian: specify "Uploader" in control-file.
  * Debian: specify "3.0 (native)" as format.

 -- Niko Wenselowski <n.wenselowski@uib.de>  Mon, 15 Jun 2015 14:17:54 +0200

opsiconfd (4.0.6.4-2) experimental; urgency=medium

  * Packaging adjustments to make lintian happy.

 -- Niko Wenselowski <n.wenselowski@uib.de>  Mon, 15 Jun 2015 11:30:00 +0200

opsiconfd (4.0.6.4-1) experimental; urgency=low

  * opsiconfd.conf: Default log-level is 5.
  * fix in webstart implementation for configed
  * Failed RPDs now get logged as a warning.
  * Various small refactorings.
  * Supply a unit-file for systemd.
  * debian/format: removed file.
  * Various small refactorings in opsiconfd.workers

 -- Niko Wenselowski <n.wenselowski@uib.de>  Mon, 15 Jun 2015 11:18:06 +0200

opsiconfd (4.0.6.3-1) experimental; urgency=low

  * Logrotate config: client logs in opsiclientd require size >= 5MB
  * opsiconfd.conf: Added entry for "max sessions per ip"

 -- Niko Wenselowski <n.wenselowski@uib.de>  Mon, 09 Mar 2015 11:05:01 +0100

opsiconfd (4.0.6.2-1) experimental; urgency=low

  * Fix HTML table code.

 -- Niko Wenselowski <n.wenselowski@uib.de>  Fri, 30 Jan 2015 10:14:10 +0100

opsiconfd (4.0.6.1-1) experimental; urgency=low

  * Info page: Show info about 15 most executed RPCs
  * Setting +x on /etc/init.d/opsiconfd for openSuse 13.2
  * Make it possible to set a limit for the size of logfiles.
  * Extending logrotate config to match more logtypes.
  * Added logrotate configuration for /var/log/opsi/package.log
  * Info page: show total number of calls.
  * RPC call statistics are stored in a deque for faster operation

 -- Niko Wenselowski <n.wenselowski@uib.de>  Fri, 30 Jan 2015 09:24:16 +0100

opsiconfd (4.0.5.3-1) testing; urgency=low

  * Reset maxAuthenticationFailure before connection will blocked

 -- Erol Ueluekmen <e.ueluekmen@uib.de>  Mon, 16 Mar 2015 14:17:58 +0100

opsiconfd (4.0.5.2-1) stable; urgency=low

  * Info page: display the correct percentage if calls failed
  * Statistics: display correct result-length if returned type is dict
  * Info page: Show more info about threads if possible
  * RHEL / CentOS 7 and Fedora: Fix logrotate configuration

 -- Niko Wenselowski <n.wenselowski@uib.de>  Mon, 20 Oct 2014 09:38:46 +0200

opsiconfd (4.0.5.1-7) experimental; urgency=low

  * Fix for newer logrotate-versions not applied on SLES because 11SP3
    provides an updated version that can handle su directive

 -- Niko Wenselowski <n.wenselowski@uib.de>  Tue, 19 Aug 2014 16:41:48 +0200

opsiconfd (4.0.5.1-6) experimental; urgency=low

  * Suggesting only on SLES, not everyone.

 -- Niko Wenselowski <n.wenselowski@uib.de>  Wed, 13 Aug 2014 16:27:34 +0200

opsiconfd (4.0.5.1-5) experimental; urgency=low

  * python-rrdtool is not required but suggested.

 -- Niko Wenselowski <n.wenselowski@uib.de>  Wed, 13 Aug 2014 16:14:13 +0200

opsiconfd (4.0.5.1-4) experimental; urgency=low

  * Lowering required debhelper version for building Ubuntu 10.04

 -- Niko Wenselowski <n.wenselowski@uib.de>  Mon, 04 Aug 2014 14:25:31 +0200

opsiconfd (4.0.5.1-3) experimental; urgency=low

  * Re-enabling build dependency python-support for older distros.

 -- Niko Wenselowski <n.wenselowski@uib.de>  Mon, 04 Aug 2014 13:59:27 +0200

opsiconfd (4.0.5.1-2) experimental; urgency=low

  * Using dh_python instead of python-support

 -- Niko Wenselowski <n.wenselowski@uib.de>  Wed, 30 Jul 2014 17:29:48 +0200

opsiconfd (4.0.5.1-1) experimental; urgency=low

  * Improved info page render speed.
  * Info page: show additional information about running threads
  * Info page: display human-readable time at thread information

 -- Niko Wenselowski <n.wenselowski@uib.de>  Tue, 10 Jun 2014 12:36:13 +0200

opsiconfd (4.0.4.3-1) stable; urgency=low

  * webstart service modified for signed jar support.

 -- Erol Ueluekmen <e.ueluekmen@uib.de>  Tue, 07 Jan 2014 16:03:46 +0100

opsiconfd (4.0.4.2-1) testing; urgency=low

  * Consistent ownership of logfiles: all are now owned by opsiadmin

 -- Niko Wenselowski <n.wenselowski@uib.de>  Thu, 28 Nov 2013 15:02:49 +0100

opsiconfd (4.0.4.1-2) testing; urgency=low

  * version modified for buildservice

 -- Erol Ueluekmen <e.ueluekmen@uib.de>  Tue, 05 Nov 2013 15:16:31 +0100

opsiconfd (4.0.4.1-1) testing; urgency=low

  * Internals: re-organised imports to work with newer python-opsi.
  * Specified user / group to use for logrotate 3.8 or newer
  * fixed java webstart problem for internet explorer.
  * configed.jnlp: max-heap-space set to 768M.

 -- Erol Ueluekmen <e.ueluekmen@uib.de>  Fri, 23 Oct 2013 14:23:17 +0200

opsiconfd (4.0.3.2-1) experimental; urgency=low

  * resource.py: max-heap-size increased to 1024M.

 -- Erol Ueluekmen <e.ueluekmen@uib.de>  Wed, 29 May 2013 16:21:39 +0200

opsiconfd (4.0.3.1-1) testing; urgency=low

  * ressource: webstart jnlp build fixed for arguments.
  * added monitoring debug switch in opsiconfd.conf
  * fixed init-Script for using global.conf

 -- Erol Ueluekmen <e.ueluekmen@uib.de>  Tue, 05 Jan 2013 13:15:56 +0100

opsiconfd (4.0.2.4-1) stable; urgency=low

  * added readOnly-State in session and worker

 -- Erol Ueluekmen <e.ueluekmen@uib.de>  Thu, 04 Oct 2012 11:18:36 +0200

opsiconfd (4.0.2.3-1) testing; urgency=low

  * fixing floatdivision in statistics-class

 -- Erol Ueluekmen <e.ueluekmen@uib.de>  Wed, 18 Jul 2012 17:05:54 +0200

opsiconfd (4.0.2.2-1) testing; urgency=low

  * omb: python 2.4 fixing import hashlib
  * fixing init.d lsb-header for SUSE based servers. Removing runlevel 4

 -- Erol Ueluekmen <e.euluekmen@uib.de>  Fri, 22 Jun 2012 15:06:59 +0200

opsiconfd (4.0.2.1-1) stable; urgency=low

  * Featurepack-Release 4.0.2

 -- Erol Ueluekmen <e.ueluekmen@uib.de>  Wed, 30 May 2012 11:28:44 +0200

opsiconfd (4.0.1.12-1) testing; urgency=low

  * opsi-nagios-connector:
    * fix check-depotsyncstatus-longoutput for more then two depotservers in one check
    * checkProductStatus: change Statechange from critical to warning when only versions are different on clients
    * fix checkClientStatus: determining last seen

 -- Erol Ueluekmen <e.ueluekmen@uib.de>  Thu, 10 May 2012 01:19:20 +0200

opsiconfd (4.0.1.11-1) testing; urgency=low

  * first release of opsi-nagios-connector

 -- Erol Ueluekmen <e.ueluekmen@uib.de>  Sun, 28 Feb 2012 23:37:46 +0100

opsiconfd (4.0.1.10-1) stable; urgency=low

  * Require rrdtool-python instead of python-rrdtool on rhel centos and fedora
  * opsi message bus
    * Create message bus socket dir in init script
  * Fix pid file handling

 -- Erol Ueluekmen <e.ueluekmen@uib.de>  Thu, 19 Jan 2012 14:12:42 +0200

opsiconfd (4.0.1.9-4) stable; urgency=low

  * Fix init script for restart

 -- Jan Schneider <j.schneider@uib.de>  Thu, 08 Sep 2011 16:03:36 +0200

opsiconfd (4.0.1.9-3) stable; urgency=low

  * Fix init script

 -- Jan Schneider <j.schneider@uib.de>  Fri, 26 Aug 2011 14:46:13 +0200

opsiconfd (4.0.1.9-2) stable; urgency=low

  * Improve init script

 -- Jan Schneider <j.schneider@uib.de>  Thu, 25 Aug 2011 13:39:38 +0200

opsiconfd (4.0.1.9-1) stable; urgency=low

  * Fix typo in statistics

 -- Jan Schneider <j.schneider@uib.de>  Tue, 23 Aug 2011 12:23:04 +0200

opsiconfd (4.0.1.8-1) stable; urgency=low

  * configed.jnlp arguments

 -- Jan Schneider <j.schneider@uib.de>  Thu, 18 Aug 2011 11:07:51 +0200

opsiconfd (4.0.1.7-1) stable; urgency=low

  * Update dependencies for python-rrdtool
  * %preun exit 0

 -- Jan Schneider <j.schneider@uib.de>  Thu, 04 Aug 2011 10:00:12 +0200

opsiconfd (4.0.1.6-1) stable; urgency=low

  * Workarround for daemonize-problem on slow machines

 -- Erol Ueluekmen <e.ueluekmen@uib.de>  Thu, 28 Jul 2011 16:28:31 +0200

opsiconfd (4.0.1.5-1) stable; urgency=low

  * Change jnlp codebase

 -- Jan Schneider <j.schneider@uib.de>  Thu, 14 Jul 2011 17:39:14 +0200

opsiconfd (4.0.1.4-1) stable; urgency=low

  * Use virtual fqdn if available

 -- Christian Kampka <c.kampka@uib.de>  Tue, 12 Jul 2011 13:01:34 +0200

opsiconfd (4.0.1.3-1) stable; urgency=low

  * Add expired session info to statistics
  * Add configed jnlp resource and link

 -- Jan Schneider <j.schneider@uib.de>  Tue, 21 Jun 2011 15:19:48 +0200

opsiconfd (4.0.1.2-1) stable; urgency=low

  * stop opsiconfd cleanly on non-suse os before uninstalling
  * let twisted take over SIGINT / SIGTERM
  * moved twisted logging to logger
  * removed sleep time to wait for finished worker process
  * only init MultiProcessWorker if multiprocessing is enabled

 -- Jan Schneider <j.schneider@uib.de>  Mon, 13 Jun 2011 20:40:16 +0200

opsiconfd (4.0.1.1-1) stable; urgency=low

  * New feature: admin network

 -- Jan Schneider <j.schneider@uib.de>  Fri, 15 Apr 2011 12:27:18 +0200

opsiconfd (4.0.1-8) stable; urgency=low

  * Fixed import of non-existing resource

 -- Christian Kampka <c.kampka@uib.de>  Tue, 05 Apr 2011 12:14:43 +0200

opsiconfd (4.0.1-7) stable; urgency=low

  * Fixed import for python 2.4 evironments

 -- Christian Kampka <c.kampka@uib.de>  Tue, 05 Apr 2011 12:14:43 +0200

opsiconfd (4.0.1-6) testing; urgency=low

  * Fix webdav auth for hosts

 -- Jan Schneider <j.schneider@uib.de>  Tue, 29 Mar 2011 18:55:57 +0200

opsiconfd (4.0.1-5) testing; urgency=low

  * Fore host id

 -- Jan Schneider <j.schneider@uib.de>  Fri, 18 Mar 2011 15:32:25 +0100

opsiconfd (4.0.1-4) testing; urgency=low

  * Remove some errbacks

 -- Jan Schneider <j.schneider@uib.de>  Thu, 17 Mar 2011 16:48:09 +0100

opsiconfd (4.0.1-3) testing; urgency=low

  * Fix renderError in rpc worker

 -- Jan Schneider <j.schneider@uib.de>  Fri, 11 Mar 2011 15:22:14 +0100

opsiconfd (4.0.1-2) testing; urgency=low

  * opsi-doc resource.

 -- Jan Schneider <j.schneider@uib.de>  Fri, 11 Mar 2011 12:43:14 +0100

opsiconfd (4.0.1-1) testing; urgency=low

  * testing release

 -- Jan Schneider <j.schneider@uib.de>  Wed, 23 Feb 2011 11:12:51 +0100

opsiconfd (4.0.0.99-1) testing; urgency=low

  * new default for max authentication failures is 5
  * add multiprocessing feature
  * major parts moved to python-opsi

 -- Jan Schneider <j.schneider@uib.de>  Tue, 22 Feb 2011 12:50:23 +0100

opsiconfd (4.0.0.3-1) stable; urgency=low

  * forceHostId fqdn

 -- Jan Schneider <j.schneider@uib.de>  Tue, 23 Nov 2010 12:21:54 +0100

opsiconfd (4.0.0.2-2) stable; urgency=low

  * Fix postinst script for ucs

 -- Jan Schneider <j.schneider@uib.de>  Mon, 22 Nov 2010 09:43:38 +0100

opsiconfd (4.0.0.2-1) stable; urgency=low

  * add statistics-ressource for nagios_checks

 -- Erol Ueluekmen <e.ueluekmen@uib.de>  Mon, 25 Oct 2010 14:10:35 +0000

opsiconfd (4.0.0.1-1) stable; urgency=low

  * remove resolve client ip config
  * replace "_" by "-" in fqdn
  * fix html img tag

 -- Jan Schneider <j.schneider@uib.de>  Fri, 22 Oct 2010 12:30:20 +0200

opsiconfd (4.0-1) stable; urgency=low

  * opsi 4.0 stable release

 -- Jan Schneider <j.schneider@uib.de>  Wed, 29 Sep 2010 11:26:47 +0200

opsiconfd (3.99.0.3-1) testing; urgency=low

  * fixed cookie handling

 -- Jan Schneider <j.schneider@uib.de>  Mon, 27 Sep 2010 10:34:13 +0200

opsiconfd (3.99.0.2-1) testing; urgency=low

  * opsi 4.0 rc 2

 -- Jan Schneider <j.schneider@uib.de>  Thu, 16 Sep 2010 10:07:12 +0200

opsiconfd (3.99.0.1-1) testing; urgency=low

  * opsi 4.0 rc 1

 -- Jan Schneider <j.schneider@uib.de>  Wed, 01 Sep 2010 15:49:36 +0200

opsiconfd (3.99.0.0-1) testing; urgency=low

  * opsi 4.0

 -- Jan Schneider <j.schneider@uib.de>  Wed, 21 Apr 2010 10:06:25 +0200

opsiconfd (3.4.99.1-1) testing; urgency=low

  * testing release

 -- Jan Schneider <j.schneider@uib.de>  Tue, 06 Apr 2010 12:15:44 +0200

opsiconfd (3.4.99.0-1) experimental; urgency=low

  * starting 3.5 development

 -- Jan Schneider <j.schneider@uib.de>  Fri, 06 Nov 2009 15:39:26 +0100

opsiconfd (2.0.0.22-1) stable; urgency=low

  * Running opsiconfd-guard script with bash not sh
  * Getting fqdn from ucr on ucs
  * Improved logging

 -- Jan Schneider <j.schneider@uib.de>  Tue, 27 Oct 2009 09:59:09 +0100

opsiconfd (2.0.0.19-3) stable; urgency=low

  * Starting opsiconfd guard even if opsiconfd failes to start

 -- Jan Schneider <j.schneider@uib.de>  Mon, 14 Sep 2009 09:52:46 +0200

opsiconfd (2.0.0.19-2) stable; urgency=low

  * Starting opsiconfd-guard by default

 -- Jan Schneider <j.schneider@uib.de>  Fri, 11 Sep 2009 10:20:58 +0200

opsiconfd (2.0.0.19-1) stable; urgency=low

  * opsiconfd 2.0.0.19
  * pid file now in /var/run/opsiconfd
  * Use existing ssl certificate/key on ucs
  * Default for fqdn

 -- Jan Schneider <j.schneider@uib.de>  Fri, 21 Aug 2009 17:29:00 +0200

opsiconfd (2.0.0.18-1) stable; urgency=low

  * Added new Exception classes

 -- Jan Schneider <j.schneider@uib.de>  Tue, 02 Jun 2009 12:58:29 +0200

opsiconfd (2.0.0.17-1) stable; urgency=low

  * Adapted to python 2.6 and python-opsi 3.4

 -- Jan Schneider <j.schneider@uib.de>  Thu, 07 May 2009 16:40:42 +0200

opsiconfd (2.0.0.16-1) stable; urgency=low

  * Corrected BackendManager initialization

 -- Jan Schneider <j.schneider@uib.de>  Wed, 11 Mar 2009 14:42:02 +0100

opsiconfd (2.0.0.15-1) stable; urgency=low

  * Improved logging

 -- Jan Schneider <j.schneider@uib.de>  Fri, 06 Mar 2009 10:11:02 +0100

opsiconfd (2.0.0.13-1) stable; urgency=low

  * Fixed opsi interface bug

 -- Jan Schneider <j.schneider@uib.de>  Fri, 23 Jan 2009 13:35:41 +0100

opsiconfd (2.0.0.12-1) stable; urgency=low

  * Avoiding to log long params passed to methods

 -- Jan Schneider <j.schneider@uib.de>  Wed, 19 Nov 2008 15:39:45 +0100

opsiconfd (2.0.0.11-1) stable; urgency=low

  * Importing web2 from OPSI

 -- Jan Schneider <j.schneider@uib.de>  Fri, 10 Oct 2008 10:21:54 +0200

opsiconfd (2.0.0.10-1) stable; urgency=low

  * allowing method getPossibleMethods_listOfHashes without authentication

 -- Jan Schneider <j.schneider@uib.de>  Thu, 25 Sep 2008 14:55:26 +0200

opsiconfd (2.0.0.9-1) stable; urgency=low

  * changed init script
  * dav import from OPSI

 -- Jan Schneider <j.schneider@uib.de>  Fri, 12 Sep 2008 13:42:04 +0200

opsiconfd (2.0.0.8-1) stable; urgency=low

  * changed default log format
  * changed logrotate config

 -- Jan Schneider <j.schneider@uib.de>  Mon, 25 Aug 2008 14:53:16 +0200

opsiconfd (2.0.0.7-1) stable; urgency=low

  * changed logrotate config
  * minor html output changes

 -- Jan Schneider <j.schneider@uib.de>  Fri, 22 Aug 2008 12:23:58 +0200

opsiconfd (2.0.0.6-1) stable; urgency=low

  * fixed webdav redirect
  * added rpc method getServerCertificate

 -- Jan Schneider <j.schneider@uib.de>  Thu, 05 Jun 2008 16:11:06 +0200

opsiconfd (2.0.0.5-1) stable; urgency=low

  * improved session handling

 -- Jan Schneider <j.schneider@uib.de>  Tue, 20 May 2008 10:40:31 +0200

opsiconfd (2.0.0.4-1) stable; urgency=low

  * some fixes

 -- Jan Schneider <j.schneider@uib.de>  Tue, 13 May 2008 13:43:41 +0200

opsiconfd (2.0.0.1-1) stable; urgency=low

  * Symlink logs even if option resolve ip = no

 -- Jan Schneider <j.schneider@uib.de>  Thu, 24 Apr 2008 17:10:31 +0200

opsiconfd (2.0.0-1) stable; urgency=low

  * Ported to twisted web2
  * Added WebDAV functionality

 -- Jan Schneider <j.schneider@uib.de>  Tue, 15 Apr 2008 13:49:46 +0200

opsiconfd (1.0.5-4) stable; urgency=low

  * fixed: config file not in packet

 -- Jan Schneider <j.schneider@uib.de>  Sun, 13 Jan 2008 14:05:11 +0100

opsiconfd (1.0.5-3) stable; urgency=low

  * Added some defaults for x509 certificate

 -- Jan Schneider <j.schneider@uib.de>  Thu, 10 Jan 2008 11:16:09 +0100

opsiconfd (1.0.5-2) stable; urgency=low

  * Creation of x509 certificate changed

 -- Jan Schneider <j.schneider@uib.de>  Tue,  8 Jan 2008 10:49:31 +0100

opsiconfd (1.0.5-1) stable; urgency=high

  * Fixed bug: sessions not thread save

 -- Jan Schneider <j.schneider@uib.de>  Fri, 14 Dec 2007 13:22:05 +0100

opsiconfd (1.0.3-1) stable; urgency=low

  * New username will be accepted after authentication failure
  * opsiconfd now running as user opsiconfd

 -- Jan Schneider <j.schneider@uib.de>  Thu,  8 Nov 2007 15:58:40 +0100

opsiconfd (1.0.2-1) stable; urgency=low

  * Changed some logging levels
  * Added opsiconfd-guard

 -- Jan Schneider <j.schneider@uib.de>  Tue, 30 Oct 2007 10:23:28 +0100

opsiconfd (1.0.1-1) stable; urgency=low

  * Fixed logging issues
  * Code cleanups

 -- Jan Schneider <j.schneider@uib.de>  Mon, 22 Oct 2007 13:38:49 +0200

opsiconfd (1.0-1) stable; urgency=low

  * Added possibility to prevent resolving client ips

 -- Jan Schneider <j.schneider@uib.de>  Tue, 21 Aug 2007 09:29:01 +0200

opsiconfd (0.9.9-1) stable; urgency=low

  * Sending SIGHUP to opsiconfd will show uptime in log
  * default for "verify ip" in config file switched to "no"

 -- Jan Schneider <j.schneider@uib.de>  Mon, 30 Jul 2007 17:19:59 +0200

opsiconfd (0.9.8-1) stable; urgency=low

  * Logging improved

 -- Jan Schneider <j.schneider@uib.de>  Thu, 19 Jul 2007 11:53:36 +0200

opsiconfd (0.9.7-1) stable; urgency=low

  * Fixed pid file handling

 -- Jan Schneider <j.schneider@uib.de>  Tue, 12 Jun 2007 17:58:43 +0200

opsiconfd (0.9.6-1) stable; urgency=low

  * Code cleanups

 -- Jan Schneider <j.schneider@uib.de>  Mon, 04 Jun 2007 15:20:13 +0200

opsiconfd (0.9.5-1) stable; urgency=low

  * allowing method getDomain() without authentication
  * Code cleanups

 -- Jan Schneider <j.schneider@uib.de>  Mon, 14 May 2007 14:27:36 +0200

opsiconfd (0.9.4-1) stable; urgency=low

  * bugfix for HTTP Basic Authentication with long usernames

 -- Jan Schneider <j.schneider@uib.de>  Tue, 08 May 2007 17:49:01 +0200

opsiconfd (0.9.3-1) stable; urgency=low

  * code cleanups
  * favicon.ico added

 -- Jan Schneider <j.schneider@uib.de>  Fri, 04 May 2007 11:45:32 +0200

opsiconfd (0.9.2-1) stable; urgency=low

  * %m macro now correctly replaced by client ip.
  * code cleanups
  * logrotate fixed

 -- Jan Schneider <j.schneider@uib.de>  Fri, 20 Feb 2007 10:25:21 +0200

opsiconfd (0.9.1-1) unstable; urgency=low

  * Improved logging.

 -- Jan Schneider <j.schneider@uib.de>  Wed, 14 Feb 2007 12:49:00 +0200

opsiconfd (0.9-1) unstable; urgency=low

  * Initial Release.

 -- Jan Schneider <j.schneider@uib.de>  Thu, 18 Jan 2007 13:31:44 +0200<|MERGE_RESOLUTION|>--- conflicted
+++ resolved
@@ -1,4 +1,3 @@
-<<<<<<< HEAD
 opsiconfd (4.1.1-1) UNRELEASED; urgency=medium
 
   * Using absolute imports.
@@ -8,14 +7,13 @@
   * Removed references to old message bus implementation.
 
  -- Niko Wenselowski <n.wenselowski@uib.de>  Fri, 16 Sep 2016 12:12:24 +0200
-=======
+
 opsiconfd (4.0.7.5.2-1) stable; urgency=medium
 
   * Restore the ordering of the statement to avoid problems with signed
     configed.
 
  -- Niko Wenselowski <n.wenselowski@uib.de>  Wed, 05 Oct 2016 11:11:00 +0200
->>>>>>> 8c1a989f
 
 opsiconfd (4.0.7.5.1-1) stable; urgency=medium
 
