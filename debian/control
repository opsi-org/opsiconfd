Source: opsiconfd
Section: opsi
Priority: optional
Maintainer: uib GmbH <info@uib.de>
Uploaders: Niko Wenselowski <n.wenselowski@uib.de>
<<<<<<< HEAD
Build-Depends: debhelper (>= 7), python (>= 2.7), dh-python | python-support, python-setuptools
=======
Build-Depends: debhelper (>= 7), python (>= 2.7), dh-python, python-setuptools, dh-systemd (>= 1.5)
>>>>>>> d5041886
X-Python-Version: >= 2.6
Standards-Version: 3.9.4

Package: opsiconfd
Architecture: all
<<<<<<< HEAD
Depends: python-opsi (>= 4.1.1.5), python-twisted, python-openssl, python-rrdtool, python-dbus, python-avahi, python (>= 2.7), openssl, psmisc, pkg-config, ${misc:Depends}, ${python:Depends}
=======
Depends: logrotate, openssl, psmisc, python (>= 2.7), python-openssl, python-opsi (>= 4.1.1.1), python-rrdtool, python-twisted, systemd, ${misc:Depends}, ${python:Depends}
>>>>>>> d5041886
Provides: ${python:Provides}
Description: opsi configuration service
 This package contains the opsi configuration service.<|MERGE_RESOLUTION|>--- conflicted
+++ resolved
@@ -3,21 +3,13 @@
 Priority: optional
 Maintainer: uib GmbH <info@uib.de>
 Uploaders: Niko Wenselowski <n.wenselowski@uib.de>
-<<<<<<< HEAD
-Build-Depends: debhelper (>= 7), python (>= 2.7), dh-python | python-support, python-setuptools
-=======
 Build-Depends: debhelper (>= 7), python (>= 2.7), dh-python, python-setuptools, dh-systemd (>= 1.5)
->>>>>>> d5041886
 X-Python-Version: >= 2.6
 Standards-Version: 3.9.4
 
 Package: opsiconfd
 Architecture: all
-<<<<<<< HEAD
-Depends: python-opsi (>= 4.1.1.5), python-twisted, python-openssl, python-rrdtool, python-dbus, python-avahi, python (>= 2.7), openssl, psmisc, pkg-config, ${misc:Depends}, ${python:Depends}
-=======
-Depends: logrotate, openssl, psmisc, python (>= 2.7), python-openssl, python-opsi (>= 4.1.1.1), python-rrdtool, python-twisted, systemd, ${misc:Depends}, ${python:Depends}
->>>>>>> d5041886
+Depends: logrotate, openssl, psmisc, python (>= 2.7), python-openssl, python-opsi (>= 4.1.1.7), python-rrdtool, python-twisted, systemd, ${misc:Depends}, ${python:Depends}
 Provides: ${python:Provides}
 Description: opsi configuration service
  This package contains the opsi configuration service.