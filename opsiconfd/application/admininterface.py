--- conflicted
+++ resolved
@@ -243,17 +243,6 @@
 	ip_key = f"{config.redis_key('address_to_session')}:{ip_address_to_redis_key(client_addr)}"
 	session_ids = [sid.decode("utf-8") for sid in await redis.smembers(ip_key)]
 	deleted_keys = []
-<<<<<<< HEAD
-	keys = redis.scan_iter(f"{config.redis_key('session')}:{ip_address_to_redis_key(client_addr)}:*", count=1000)
-	if keys:
-		async with redis.pipeline(transaction=False) as pipe:
-			async for key in keys:
-				sessions.append(key.decode("utf8").split(":")[-1])
-				deleted_keys.append(key.decode("utf8"))
-				await pipe.delete(key)  # type: ignore[attr-defined]
-			await pipe.execute()  # type: ignore[attr-defined]
-	return RESTResponse({"client": client_addr, "sessions": sessions, "redis-keys": deleted_keys})
-=======
 	if session_ids:
 		async with redis.pipeline(transaction=True) as pipe:
 			for session_id in session_ids:
@@ -264,7 +253,6 @@
 			await pipe.execute()
 
 	return RESTResponse({"client": client_addr, "sessions": session_ids, "redis-keys": deleted_keys})
->>>>>>> a98319a6
 
 
 @admin_interface_router.get("/depots")
