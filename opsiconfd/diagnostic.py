# -*- coding: utf-8 -*-

# opsiconfd is part of the desktop management solution opsi http://www.opsi.org
# Copyright (c) 2008-2024 uib GmbH <info@uib.de>
# All rights reserved.
# License: AGPL-3.0

"""
diagnostic
"""

from __future__ import annotations

import os
import re
from datetime import datetime
from pathlib import Path
from subprocess import CalledProcessError, run
from typing import Any

import psutil
from starlette.concurrency import run_in_threadpool

from opsiconfd.backend import get_unprotected_backend
from opsiconfd.check.main import health_check
from opsiconfd.check.system import get_disk_mountpoints, get_installed_packages
from opsiconfd.config import config
from opsiconfd.logging import logger
from opsiconfd.redis import async_get_redis_info, async_redis_client
from opsiconfd.utils import running_in_docker

OS_RELEASE_FILE = "/etc/os-release"
LSB_RELASE_COMMAND = ["lsb_release", "-a"]


def get_os_release() -> dict[str, str]:
	logger.debug("get_os_release")
	data: dict[str, str] = {}
	os_release_file = Path(OS_RELEASE_FILE)
	if os_release_file.exists():
		regex = re.compile(r'^\s*([^#]\S+)\s*=\s*"?([^"]+)"?')
		for line in os_release_file.read_text(encoding="utf-8").splitlines():
			match = regex.match(line)
			if match:
				data[match.group(1).upper()] = match.group(2)
	return data


def get_lsb_release() -> dict[str, str]:
	logger.debug("get_lsb_release")
	data: dict[str, str] = {}
	try:
		lines = run(
			LSB_RELASE_COMMAND, shell=False, check=False, text=True, encoding="utf-8", capture_output=True, timeout=5
		).stdout.splitlines()
	except Exception as err:
		logger.debug("lsb_release not available: %s", err)
		return data

	for line in lines:
		if ":" not in line:
			continue
		key, val = line.split(":", 1)
		data[key.strip().upper().replace(" ", "_")] = val.strip()

	if data["DISTRIBUTOR_ID"] == "Univention":
		data["UCS_ROLE"] = run(
			["ucr", "get", "server/role"], shell=False, check=False, text=True, encoding="utf-8", capture_output=True, timeout=5
		).stdout.strip()
	return data


def get_client_info() -> dict[str, int]:
	logger.debug("get_client_info")
	now = datetime.now()
	backend = get_unprotected_backend()
	data: dict[str, int] = {"client_count": 0, "active_client_count": 0}

	for host in backend.host_getObjects(type="OpsiClient", attributes=["id", "lastSeen"]):
		data["client_count"] += 1  # type: ignore[operator]
		if host.lastSeen and (now - datetime.fromisoformat(host.lastSeen)).days < 365:
			data["active_client_count"] += 1  # type: ignore[operator]

	return data


def get_depot_info() -> dict[str, list[str]]:
	logger.debug("get_depot_info")
	backend = get_unprotected_backend()
	return {"ids": backend.host_getIdents(returnType="str", type="OpsiDepotserver")}


def get_licenses() -> dict[str, Any]:
	logger.debug("get_licenses")
	backend = get_unprotected_backend()
	return backend.backend_getLicensingInfo()


def get_opsi_product_versions() -> dict:
	logger.debug("get_opsi_product_versions")
	backend = get_unprotected_backend()
	pods = backend.productOnDepot_getObjects(attributes=["id", "name", "productVersion", "packageVersion"])
	result: dict = {}
	for pod in pods:
		if not result.get(pod.depotId):
			result[pod.depotId] = {}
		result[pod.depotId][pod.productId] = {"version": pod.version, "type": pod.productType}
	return result


def get_processor_info() -> dict[str, Any]:
	logger.debug("get_processor_info")
	try:
		all_info = Path("/proc/cpuinfo").read_text(encoding="utf-8")
		vendor = ""
		model = ""
		flags: list[str] = []
		bugs: list[str] = []
		for line in all_info.split("\n"):
			if ":" not in line:
				continue
			attribute, value = line.split(":", 1)
			attribute = attribute.strip().lower()
			value = value.strip()
			if attribute == "model name":
				model = value
			elif attribute == "vendor_id":
				vendor = value
			elif attribute == "flags":
				flags = value.split(" ")
			elif attribute == "bugs":
				bugs = value.split(" ")

		return {
			"vendor": vendor,
			"model": model,
			"flags": flags,
			"bugs": bugs,
			"cpu_count": psutil.cpu_count(),
			# https://psutil.readthedocs.io/en/latest/#psutil.getloadavg
			"load_avg": psutil.getloadavg(),
		}
	except FileNotFoundError:
		logger.warning("Could not read '/proc/cpuinfo'.")
		return {}


def get_memory_info() -> dict[str, Any]:
	logger.debug("get_memory_info")
	# https://psutil.readthedocs.io/en/latest/#psutil.virtual_memory
	memory = psutil.virtual_memory()
	total = memory.total
	available = memory.available
	return {
		"total": total,
		"available": available,
		"total_human": f"{round(total / (2 ** 30), 2)}GiB",
		"available_human": f"{round(available / (2 ** 30), 2)}GiB",
		"used_percent": memory.percent,
	}


def get_disk_info() -> dict[str, int | str]:
	logger.debug("get_disk_info")
	mountpoints = get_disk_mountpoints()
	result: dict = {}
	for mountpoint in mountpoints:
		disk = psutil.disk_usage(mountpoint)
		result[mountpoint] = {
			"total": disk.total,
			"used": disk.used,
			"free": disk.free,
			"total_human": f"{disk.total / (2**30)}GiB",
			"used_human": f"{disk.used / (2**30)}GiB",
			"free_human": f"{disk.free / (2**30)}GiB",
		}
	return result


def get_backendmanager_extension_methods() -> dict[str, Any]:
	logger.debug("get_backendmanager_extension_methods")
	backend = get_unprotected_backend()
	result: dict = {}
	for method in backend._extender_method_info:
		signature = []
		for param in method.signature.parameters.values():
			signature.append({param.name: str(param.annotation)})
		result[method.name] = {"signature": signature, "file": str(method.file), "overwrite": method.overwrite}
	return result


def get_config() -> dict[str, Any]:
	logger.debug("get_config")
	conf = config.items().copy()
	for key in ["ssl_server_key_passphrase", "ssl_ca_key_passphrase"]:
		conf[key] = "********"
	conf["grafana_internal_url"] = re.sub(r"//.*:.*@", "//user:*****@", conf["grafana_internal_url"])
	return conf


def get_system_info() -> dict:
	logger.debug("get_system_info")
	result: dict = {}
	product_name = Path("/sys/devices/virtual/dmi/id/product_name")
	try:
		result["product_name"] = product_name.read_text(encoding="utf-8").strip()
	except (FileNotFoundError, PermissionError):
		logger.warning("Could not read '%s'", product_name)
		result["product_name"] = None

	docker = running_in_docker()
	result["docker"] = docker

	try:
		cmd = ["hostnamectl", "status"]
		hostnamectl = run(cmd, shell=False, check=True, capture_output=True, text=True, encoding="utf-8", timeout=10).stdout.strip()
		result.update(
			{key_value[0].strip(): key_value[1].strip() for line in hostnamectl.split("\n") if len(key_value := line.split(":", 1)) == 2}
		)
	except (FileNotFoundError, CalledProcessError):
		logger.warning("hostnamectl command not found.")

	return result


<<<<<<< HEAD
=======
def get_network_info() -> dict:
	logger.debug("get_network_info")
	result: dict = {}
	try:
		# https://psutil.readthedocs.io/en/latest/#psutil.net_if_addrs
		for interface, addresses in psutil.net_if_addrs().items():
			result[interface] = []
			for address in addresses:
				result[interface].append(
					{ f"{address.family.name}": {
						"family": address.family.name,
						"address": address.address,
						"netmask": address.netmask,
						"broadcast": address.broadcast,
						"point to point": address.ptp,
						}
					}
				)
		for interface, stats in psutil.net_if_stats().items():
			result[interface].append(
				{
					"is up": stats.isup,
					"duplex": stats.duplex,
					"speed": stats.speed,
					"mtu": stats.mtu,
					"flags": stats.flags,
				}
			)

	except Exception as err:
		logger.error("get_network_info failed: %s", err)

	return result


def get_proxy_vars() -> dict[str, str]:
	logger.debug("get_proxy_vars")
	proxy_vars = {}
	for var in ["http_proxy", "https_proxy", "no_proxy"]:
		proxy_vars[var] = os.environ.get(var, "")
	return proxy_vars


>>>>>>> 7539a724
async def get_diagnostic_data() -> dict[str, Any]:
	def _get_sync_data() -> dict[str, Any]:
		return {
			"system": get_system_info(),
			"processor": get_processor_info(),
			"memory": get_memory_info(),
			"disks": get_disk_info(),
			"os_release": get_os_release(),
			"lsb_release": get_lsb_release(),
<<<<<<< HEAD
=======
			"network": get_network_info(),
			"proxy_vars": get_proxy_vars(),
>>>>>>> 7539a724
			"config": get_config(),
			"depots": get_depot_info(),
			"clients": get_client_info(),
			"products": get_opsi_product_versions(),
			"packages": get_installed_packages(),
			"backendmanager_extensions": get_backendmanager_extension_methods(),
			"licenses": get_licenses(),
			"health_check": list(health_check()),
		}

	data = await run_in_threadpool(_get_sync_data)
	data["redis_info"] = await async_get_redis_info(await async_redis_client())
	return data<|MERGE_RESOLUTION|>--- conflicted
+++ resolved
@@ -223,8 +223,6 @@
 	return result
 
 
-<<<<<<< HEAD
-=======
 def get_network_info() -> dict:
 	logger.debug("get_network_info")
 	result: dict = {}
@@ -268,7 +266,6 @@
 	return proxy_vars
 
 
->>>>>>> 7539a724
 async def get_diagnostic_data() -> dict[str, Any]:
 	def _get_sync_data() -> dict[str, Any]:
 		return {
@@ -278,11 +275,8 @@
 			"disks": get_disk_info(),
 			"os_release": get_os_release(),
 			"lsb_release": get_lsb_release(),
-<<<<<<< HEAD
-=======
 			"network": get_network_info(),
 			"proxy_vars": get_proxy_vars(),
->>>>>>> 7539a724
 			"config": get_config(),
 			"depots": get_depot_info(),
 			"clients": get_client_info(),
