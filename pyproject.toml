[build-system]
requires = [ "poetry>=0.12",]
build-backend = "poetry.masonry.api"

[tool.poetry]
name = "opsiconfd"
<<<<<<< HEAD
version = "4.4.0.0"
=======
version = "4.3.18.4"
>>>>>>> baea2600
description = "opsi configuration service"
homepage = "https://www.opsi.org"
license = "AGPL-3.0"
maintainers = [ "uib GmbH <info@uib.de>",]
authors = [ "uib GmbH <info@uib.de>",]
include = [ "run-opsiconfd", "opsiconfd_data/**/*",]
[[tool.poetry.source]]
name = "uibpypi"
url = "https://pypi.uib.gmbh/simple"
priority = "primary"

[[tool.poetry.source]]
name = "PyPI"
priority = "supplemental"

[tool.mypy]
disallow_untyped_calls = true
disallow_untyped_defs = true
disallow_incomplete_defs = true
follow_imports = "silent"

[tool.ruff]
line-length = 140

[tool.poetry.scripts]
opsiconfd = "opsiconfd.__main__:main"

[tool.poetry.dependencies]
<<<<<<< HEAD
python = ">=3.12,<3.13"
=======
python = ">=3.11,<3.12"
>>>>>>> baea2600
aiofiles = "^23.1"
aiohttp = "^3.7"
aiologger = "^0.7"
aiozeroconf = "^0.1"
annotated-types = "^0.7"
click = "^8.1"
configargparse = "^1.4"
configupdater = "^3.1"
distro = "^1.5"
fastapi = "^0.111"
greenlet = "^3.0"
hiredis = "^2.2"
httpx = "^0.27"
itsdangerous = "^2.0"
msgspec = "^0.18"
mysqlclient = ">=2.0,<2.2"
netifaces = "^0.11"
objgraph = "^3.5"
py3dns = "^4.0"
pydantic = "^2.4"
pydantic-core = "^2.18"
pympler = "^1.0"
pymysql = "^1.1"
pyotp = "^2.8"
python-magic = "^0.4"
python-multipart = "^0.0"
python-opsi = ">=4.4,<4.5"
python-opsi-common = ">=4.4,<4.5"
python-opsi-system = ">=4.4,<4.5"
python3-saml = "^1.16"
qrcode = "^7.4.2"
redis = "^5.0"
rich = "^13.0"
six = "^1.16"
starlette = "^0.37"
uvicorn = "^0.30"
uvloop = "^0.19"
websockets = "^12.0"
werkzeug = "^3.0"
wsgidav = "^4.3"
wsproto = "^1.2"
yappi = "^1.4"

[tool.ruff.format]
indent-style = "tab"

[tool.poetry.group.dev.dependencies]
bandit = "^1.7"
dill = "^0.3"
hypothesis = "^6.32"
idna = "^3.3"
mock = "^5.0"
mypy = "^1.4"
pydevd = "^3.0"
pyinstaller = "^6.1"
pyinstaller-hooks-contrib = "^2024.0"
pytest = ">=7.0,<8.0"
pytest-asyncio = "^0.23"
pytest-cov = "^5.0"
pytest-retry = "^1.6"
ruff = "^0.4"
types-certifi = "^2021.10"
types-ldap3 = "^2.9"
types-psutil = "^5.8"
types-redis = "^4.1"
types-requests = "^2.27"
wrapt = "^1.14"
pytest-subprocess = "^1.5"<|MERGE_RESOLUTION|>--- conflicted
+++ resolved
@@ -4,11 +4,7 @@
 
 [tool.poetry]
 name = "opsiconfd"
-<<<<<<< HEAD
 version = "4.4.0.0"
-=======
-version = "4.3.18.4"
->>>>>>> baea2600
 description = "opsi configuration service"
 homepage = "https://www.opsi.org"
 license = "AGPL-3.0"
@@ -37,11 +33,7 @@
 opsiconfd = "opsiconfd.__main__:main"
 
 [tool.poetry.dependencies]
-<<<<<<< HEAD
 python = ">=3.12,<3.13"
-=======
-python = ">=3.11,<3.12"
->>>>>>> baea2600
 aiofiles = "^23.1"
 aiohttp = "^3.7"
 aiologger = "^0.7"
