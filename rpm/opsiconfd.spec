#
# spec file for package opsiconfd
#
# Copyright (c) 2008-2015 uib GmbH.
# This file and all modifications and additions to the pristine
# package are under the same license as the package itself.
#

Name:           opsiconfd
<<<<<<< HEAD
BuildRequires:  python-devel python-setuptools openssl procps
Requires:       python-opsi >= 4.0.7.33
=======
BuildRequires:  python-devel python-setuptools openssl dbus-1-python procps
Requires:       python-opsi >= 4.1.1.1
>>>>>>> 99cff132
Requires:       openssl
Requires:       python-twisted
Requires:       psmisc
Requires:       procps
Url:            http://www.opsi.org
License:        AGPL-3.0+
Group:          Productivity/Networking/Opsi
AutoReqProv:    on
Version:        4.0.7.5.3
Release:        2
Summary:        This is the opsi configuration service
%define tarname opsiconfd
Source:         opsiconfd_4.0.7.5.3-2.tar.gz
BuildRoot:      %{_tmppath}/%{name}-%{version}-build
%if 0%{?suse_version} == 1110 || 0%{?suse_version} == 1315
# SLES
Requires:       pkg-config
BuildRequires:  python-opsi >= 4.1.1.1 zypper logrotate
BuildRequires:  pkg-config
PreReq:         %insserv_prereq
Suggests:       python-rrdtool
%{py_requires}
%else
%if 0%{?suse_version}
Suggests: logrotate
Requires:       pkg-config
BuildRequires:  pkg-config
BuildRequires:  python-rrdtool zypper logrotate
PreReq:         %insserv_prereq
%{py_requires}
%else
Requires:       pkgconfig
%endif
%endif

%if 0%{?suse_version} != 1110
BuildArch:      noarch
%endif
%define fileadmingroup %(grep "fileadmingroup" /etc/opsi/opsi.conf | cut -d "=" -f 2 | sed 's/\s*//g')

%define toplevel_dir %{name}-%{version}

# ===[ description ]================================
%description
This package contains the opsi configuration service.

# ===[ prep ]=======================================
%prep

# ===[ setup ]======================================
%setup -n %{tarname}-%{version}

# ===[ build ]======================================
%build
%if 0%{?rhel_version} >= 700 || 0%{?centos_version} >= 700
# Fix for https://bugzilla.redhat.com/show_bug.cgi?id=1117878
export PATH="/usr/bin:$PATH"
%endif
export CFLAGS="$RPM_OPT_FLAGS"
python setup.py build


# ===[ install ]====================================
%install
mkdir -p $RPM_BUILD_ROOT/etc/opsi/systemdTemplates

%if 0%{?suse_version}
python setup.py install --prefix=%{_prefix} --root=$RPM_BUILD_ROOT --record-rpm=INSTALLED_FILES
%else
python setup.py install --prefix=%{_prefix} --root=$RPM_BUILD_ROOT --record=INSTALLED_FILES
%endif

mkdir -p $RPM_BUILD_ROOT/var/log/opsi/opsiconfd

mkdir -p $RPM_BUILD_ROOT/usr/sbin
ln -sf /etc/init.d/opsiconfd $RPM_BUILD_ROOT/usr/sbin/rcopsiconfd

sed -i 's#/etc/init.d$##;s#/etc/logrotate.d$##' INSTALLED_FILES

%if 0%{?rhel_version} || 0%{?centos_version} || 0%{?fedora_version}
	echo "Detected RHEL / CentOS / Fedora"
	%if 0%{?rhel_version} == 600 || 0%{?centos_version} == 600
		echo "Fixing logrotate configuration"
		LOGROTATE_TEMP=$RPM_BUILD_ROOT/opsi-logrotate_config.temp
		LOGROTATE_CONFIG=$RPM_BUILD_ROOT/etc/logrotate.d/opsiconfd
		grep -v "su opsiconfd opsiadmin" $LOGROTATE_CONFIG > $LOGROTATE_TEMP
		mv $LOGROTATE_TEMP $LOGROTATE_CONFIG
	%endif
%endif

# ===[ clean ]======================================
%clean
rm -rf $RPM_BUILD_ROOT

# ===[ post ]=======================================
%post
arg0=$1

#fix for runlevel 4 (not used on rpm-based machines)
if  [ -e  "/etc/init.d/opsiconfd" ]; then
	sed -i "s/2 3 4 5/2 3 5/g; s/2345/235/g" /etc/init.d/opsiconfd
fi

fileadmingroup=$(grep "fileadmingroup" /etc/opsi/opsi.conf | cut -d "=" -f 2 | sed 's/\s*//g')
if [ -z "$fileadmingroup" ]; then
	fileadmingroup=pcpatch
fi

if [ $arg0 -eq 1 ]; then
	# Install
	%if 0%{?centos_version} || 0%{?rhel_version} || 0%{?fedora_version}
		chkconfig --add opsiconfd
	%else
		insserv opsiconfd || true
	%endif

	if [ $fileadmingroup != pcpatch -a -z "$(getent group $fileadmingroup)" ]; then
		groupmod -n $fileadmingroup pcpatch
	else
		if [ -z "$(getent group $fileadmingroup)" ]; then
			groupadd $fileadmingroup
		fi
	fi

	if [ -z "`getent passwd opsiconfd`" ]; then
		useradd --system -g $fileadmingroup -d /var/lib/opsi -s /bin/bash opsiconfd
	fi

	if [ -z "`getent group opsiadmin`" ]; then
		groupadd opsiadmin
	fi

	%if 0%{?rhel_version} || 0%{?centos_version} || 0%{?fedora_version} || 0%{?suse_version} >= 1230
		getent group shadow > /dev/null || groupadd -r shadow
		chgrp shadow /etc/shadow
		chmod g+r /etc/shadow
		usermod -a -G shadow opsiconfd 1>/dev/null 2>/dev/null || true
		usermod -a -G opsiadmin opsiconfd 1>/dev/null 2>/dev/null || true
	%else
		groupmod -A opsiconfd shadow 1>/dev/null 2>/dev/null || true
		groupmod -A opsiconfd uucp 1>/dev/null 2>/dev/null || true
		groupmod -A opsiconfd opsiadmin 1>/dev/null 2>/dev/null || true
	%endif
fi

if [ ! -e "/etc/opsi/opsiconfd.pem" ]; then
	umask 077

	cert_country="DE"
	cert_state="RP"
	cert_locality="Mainz"
	cert_organization="uib GmbH"
	cert_commonname=`hostname -f`
	cert_email="root@$cert_commonname"

	echo "RANDFILE = /tmp/opsiconfd.rand" 	>  /tmp/opsiconfd.cnf
	echo "" 				>> /tmp/opsiconfd.cnf
	echo "[ req ]" 				>> /tmp/opsiconfd.cnf
	echo "default_bits = 1024" 		>> /tmp/opsiconfd.cnf
	echo "encrypt_key = yes" 		>> /tmp/opsiconfd.cnf
	echo "distinguished_name = req_dn" 	>> /tmp/opsiconfd.cnf
	echo "x509_extensions = cert_type" 	>> /tmp/opsiconfd.cnf
	echo "prompt = no" 			>> /tmp/opsiconfd.cnf
	echo "" 				>> /tmp/opsiconfd.cnf
	echo "[ req_dn ]" 			>> /tmp/opsiconfd.cnf
	echo "C=$cert_country"			>> /tmp/opsiconfd.cnf
	echo "ST=$cert_state" 			>> /tmp/opsiconfd.cnf
	echo "L=$cert_locality" 		>> /tmp/opsiconfd.cnf
	echo "O=$cert_organization" 		>> /tmp/opsiconfd.cnf
	#echo "OU=$cert_unit" 			>> /tmp/opsiconfd.cnf
	echo "CN=$cert_commonname" 		>> /tmp/opsiconfd.cnf
	echo "emailAddress=$cert_email"		>> /tmp/opsiconfd.cnf
	echo "" 				>> /tmp/opsiconfd.cnf
	echo "[ cert_type ]" 			>> /tmp/opsiconfd.cnf
	echo "nsCertType = server" 		>> /tmp/opsiconfd.cnf

	dd if=/dev/urandom of=/tmp/opsiconfd.rand count=1 2>/dev/null
	openssl req -new -x509 -days 1000 -nodes \
		-config /tmp/opsiconfd.cnf -out /etc/opsi/opsiconfd.pem -keyout /etc/opsi/opsiconfd.pem
	openssl gendh -rand /tmp/opsiconfd.rand 512 >>/etc/opsi/opsiconfd.pem
	openssl x509 -subject -dates -fingerprint -noout -in /etc/opsi/opsiconfd.pem
	rm -f /tmp/opsiconfd.rand /tmp/opsiconfd.cnf
fi

chmod 600 /etc/opsi/opsiconfd.pem
chown opsiconfd:opsiadmin /etc/opsi/opsiconfd.pem || true
chmod 750 /var/log/opsi/opsiconfd
chown -R opsiconfd:$fileadmingroup /var/log/opsi/opsiconfd

set +e
SYSTEMDUNITDIR=$(pkg-config systemd --variable=systemdsystemunitdir)
set -e
if [ ! -z "$SYSTEMDUNITDIR" -a -d "$SYSTEMDUNITDIR" -a -d "/etc/opsi/systemdTemplates/" ]; then
	echo "Copying opsiconfd.service to $SYSTEMDUNITDIR"
	cp "/etc/opsi/systemdTemplates/opsiconfd.service" "$SYSTEMDUNITDIR" || echo "Copying opsiconfd.service failed"

	%if 0%{?suse_version} >= 1315 || 0%{?centos_version} >= 700 || 0%{?rhel_version} >= 700
		# Adjusting to the correct service names
		sed --in-place "s/=smbd.service/=smb.service/" "$SYSTEMDUNITDIR/opsiconfd.service" || True
		sed --in-place "s/=isc-dhcp-server.service/=dhcpd.service/" "$SYSTEMDUNITDIR/opsiconfd.service" || True
	%endif

	%if 0%{?suse_version} || 0%{?centos_version} || 0%{?rhel_version}
		MKDIR_PATH=$(which mkdir)
		CHOWN_PATH=$(which chown)
		sed --in-place "s!=-/bin/mkdir!=-$MKDIR_PATH!" "$SYSTEMDUNITDIR/opsiconfd.service" || True
		sed --in-place "s!=-/bin/chown!=-$CHOWN_PATH!" "$SYSTEMDUNITDIR/opsiconfd.service" || True
	%endif

	systemctl=`which systemctl 2>/dev/null` || true
	if [ ! -z "$systemctl" -a -x "$systemctl" ]; then
		echo "Reloading unit-files"
		$systemctl daemon-reload || echo "Reloading unit-files failed!"
		$systemctl enable opsiconfd.service && echo "Enabled opsiconfd.service" || echo "Enabling opsiconfd.service failed!"
	fi
fi

if [ $arg0 -eq 1 ]; then
	# Install
	/sbin/service opsiconfd start || true
else
	# Upgrade
	if [ -e /var/run/opsiconfd.pid -o -e /var/run/opsiconfd/opsiconfd.pid ]; then
		rm /var/run/opsiconfd.pid 2>/dev/null || true
		/sbin/service opsiconfd restart || true
	fi
fi

# ===[ preun ]======================================
%preun
%if 0%{?suse_version}
	%stop_on_removal opsiconfd
%else
	if [ $1 = 0 ] ; then
		/sbin/service opsiconfd stop >/dev/null 2>&1 || true
	fi
%endif

# ===[ postun ]=====================================
%postun
%restart_on_update opsiconfd
if [ $1 -eq 0 ]; then
	%if 0%{?centos_version} || 0%{?rhel_version} || 0%{?fedora_version}
		chkconfig --del opsiconfd
	%else
		%insserv_cleanup
	%endif
	%if 0%{?suse_version}
		groupmod -R opsiconfd shadow 1>/dev/null 2>/dev/null || true
		groupmod -R opsiconfd uucp 1>/dev/null 2>/dev/null || true
	%endif
	[ -z "`getent passwd opsiconfd`" ] || userdel opsiconfd
	rm -f /etc/opsi/opsiconfd.pem  1>/dev/null 2>/dev/null || true

	SYSTEMDUNITDIR=$(pkg-config systemd --variable=systemdsystemunitdir)
	if [ ! -z "$SYSTEMDUNITDIR" -a -d "$SYSTEMDUNITDIR" -a -e "$SYSTEMDUNITDIR/opsiconfd.service" ]; then
		systemctl=`which systemctl 2>/dev/null` || true
		if [ ! -z "$systemctl" -a -x "$systemctl" ]; then
			$systemctl disable opsiconfd.service && echo "Disabled opsiconfd.service" || echo "Disabling opsiconfd.service failed!"
			$systemctl daemon-reload || echo "Reloading unit-files failed!"
		fi

		rm "$SYSTEMDUNITDIR/opsiconfd.service" || echo "Removing opsiconfd.service failed"
	fi
fi

# ===[ files ]======================================
%files -f INSTALLED_FILES
# default attributes
%defattr(-,root,root)

# configfiles
%config(noreplace) /etc/opsi/opsiconfd.conf
%attr(0755,root,root) %config /etc/init.d/opsiconfd
%config /etc/logrotate.d/opsiconfd

## other files
%attr(0755,root,root) /usr/sbin/rcopsiconfd
## directories
%dir /var/log/opsi

%attr(0750,opsiconfd,root) %dir /var/log/opsi/opsiconfd

%if 0%{?rhel_version} || 0%{?centos_version} || 0%{?fedora_version}
%define python_sitearch %(%{__python} -c 'from distutils import sysconfig; print sysconfig.get_python_lib()')
%{python_sitearch}/opsiconfd/*
%endif

# ===[ changelog ]==================================
%changelog<|MERGE_RESOLUTION|>--- conflicted
+++ resolved
@@ -7,13 +7,8 @@
 #
 
 Name:           opsiconfd
-<<<<<<< HEAD
 BuildRequires:  python-devel python-setuptools openssl procps
-Requires:       python-opsi >= 4.0.7.33
-=======
-BuildRequires:  python-devel python-setuptools openssl dbus-1-python procps
 Requires:       python-opsi >= 4.1.1.1
->>>>>>> 99cff132
 Requires:       openssl
 Requires:       python-twisted
 Requires:       psmisc
