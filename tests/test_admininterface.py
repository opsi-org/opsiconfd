--- conflicted
+++ resolved
@@ -264,11 +264,7 @@
 	sessions = []
 	local_ip = None
 	for key in redis.scan_iter(f"{config.redis_key('session')}:*", count=1000):
-<<<<<<< HEAD
-		addr, sess = key.decode("utf8").split(":")[-2:]
-=======
 		sess = key.decode("utf8").rsplit(":", 1)[-1]
->>>>>>> a98319a6
 		sessions.append(sess)
 		if sess == session:
 			val = redis.hget(key, "client_addr")
