--- conflicted
+++ resolved
@@ -120,12 +120,6 @@
 		try:
 			initalized_event.wait(5)
 
-<<<<<<< HEAD
-			response = test_client.get("/session/authenticated")
-			assert response.status_code == 200
-			with test_client.websocket_connect("/messagebus/v1") as websocket:
-				assert websocket
-=======
 			print("Connecting to service")
 			response = test_client.get("/session/authenticated")
 			assert response.status_code == 200
@@ -135,7 +129,6 @@
 				# Wait a second, because sometimes websocket.receive() blocks forever and does not receive any messages (why?)
 				time.sleep(1)
 				print("Reading from websocket")
->>>>>>> 384bf9c5
 				data = websocket.receive()
 				assert data["type"] == "websocket.send"
 				assert b"channel_subscription_event" in data["bytes"]
